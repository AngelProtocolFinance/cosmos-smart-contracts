--- conflicted
+++ resolved
@@ -1,10 +1,6 @@
 [package]
 name = "halo-token"
-<<<<<<< HEAD
 version = "2.0.0"
-=======
-version = "1.8.0"
->>>>>>> 33924d55
 authors = ["Angel Ventures LLC"]
 edition = "2018"
 description = "Common helpers for other angel-token specs"
@@ -21,12 +17,8 @@
 [dependencies]
 cw-utils = "0.13.4"
 cw20 = "0.13.4"
-<<<<<<< HEAD
 cw-asset = "2.0.0"
-cosmwasm-std = "1.0.0"
-=======
 cosmwasm-std = { version = "1.0.0",  features = ["abort"] } 
->>>>>>> 33924d55
 cosmwasm-storage = "1.0.0"
 cw-controllers = "0.13.4"
 schemars = "0.8.10"
