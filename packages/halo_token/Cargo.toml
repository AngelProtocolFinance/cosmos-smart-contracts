[package]
name = "halo-token"
version = "2.0.0"
authors = ["Angel Ventures LLC"]
edition = "2018"
description = "Common helpers for other angel-token specs"
<<<<<<< HEAD
license = "Apache-2.0"
metadata = {}
=======
>>>>>>> df1c4152

[features]
# for quicker tests, cargo test --lib
# for more explicit tests, cargo test --features=backtraces
backtraces = ["cosmwasm-std/backtraces"]

[dependencies]
<<<<<<< HEAD
cw-utils = "0.13.2"
cw20 = "0.13.2"
cw-asset = "2.0.0"
cosmwasm-std = "1.0.0"
cosmwasm-storage = "1.0.0"
cw-controllers = "0.13.2"
schemars = "0.8.10"
serde = "1.0.137"

[dev-dependencies]
cosmwasm-schema = { version = "1.0.0" }
=======
cw-utils = "0.13.4"
cw20 = "0.13.4"
cosmwasm-std = "1.0.0"
cosmwasm-storage = "1.0.0"
cw-controllers = "0.13.4"
schemars = "0.8.1"
serde = { version = "1.0.125", default-features = false, features = ["derive"] }
>>>>>>> df1c4152
<|MERGE_RESOLUTION|>--- conflicted
+++ resolved
@@ -4,11 +4,8 @@
 authors = ["Angel Ventures LLC"]
 edition = "2018"
 description = "Common helpers for other angel-token specs"
-<<<<<<< HEAD
 license = "Apache-2.0"
 metadata = {}
-=======
->>>>>>> df1c4152
 
 [features]
 # for quicker tests, cargo test --lib
@@ -16,24 +13,12 @@
 backtraces = ["cosmwasm-std/backtraces"]
 
 [dependencies]
-<<<<<<< HEAD
-cw-utils = "0.13.2"
-cw20 = "0.13.2"
+cw-utils = "0.13.4"
+cw20 = "0.13.4"
 cw-asset = "2.0.0"
 cosmwasm-std = "1.0.0"
 cosmwasm-storage = "1.0.0"
-cw-controllers = "0.13.2"
+cw-controllers = "0.13.4"
 schemars = "0.8.10"
 serde = "1.0.137"
-
-[dev-dependencies]
-cosmwasm-schema = { version = "1.0.0" }
-=======
-cw-utils = "0.13.4"
-cw20 = "0.13.4"
-cosmwasm-std = "1.0.0"
-cosmwasm-storage = "1.0.0"
-cw-controllers = "0.13.4"
-schemars = "0.8.1"
-serde = { version = "1.0.125", default-features = false, features = ["derive"] }
->>>>>>> df1c4152
+cosmwasm-schema = "1.0.0"