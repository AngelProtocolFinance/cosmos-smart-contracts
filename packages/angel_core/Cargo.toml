--- conflicted
+++ resolved
@@ -13,7 +13,6 @@
 library = []
 
 [dependencies]
-cosmwasm-schema = { version = "1.0.0" }
 cosmwasm-std = "1.0.0"
 cw-asset = "2.0.0"
 cw-utils = "0.13.4"
@@ -21,20 +20,13 @@
 cw20-base = { version = "0.13.4", features = ["library"] }
 cw3 = "0.13.4"
 cw4 = "0.13.4"
-<<<<<<< HEAD
 integer-cbrt = { version = "0.1.2" }
 integer-sqrt = { version = "0.1.5" }
 rust_decimal = { version = "1.14.3" }
 schemars = "0.8.10"
 serde = "1.0.137"
 thiserror = "1.0.24"
-=======
-cw-utils = "0.13.4"
-schemars = "0.8.1"
-serde = { version = "1.0.125", default-features = false, features = ["derive"] }
-thiserror = "1.0.24"
 cw-asset = "2.2.0"
 
 [dev-dependencies]
-cosmwasm-schema = "1.0.0"
->>>>>>> b8fef7ed
+cosmwasm-schema = "1.0.0"