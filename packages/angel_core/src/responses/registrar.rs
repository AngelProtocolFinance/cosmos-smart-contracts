--- conflicted
+++ resolved
@@ -19,8 +19,6 @@
 pub struct ConfigResponse {
     pub owner: String,
     pub version: String,
-<<<<<<< HEAD
-    pub accounts_code_id: u64,
     pub cw3_code: Option<u64>,
     pub cw4_code: Option<u64>,
     pub subdao_gov_code: Option<u64>,
@@ -32,9 +30,7 @@
     pub halo_token: Option<String>,
     pub halo_token_lp_contract: Option<String>,
     pub gov_contract: Option<String>,
-=======
     pub accounts_contract: Option<String>,
->>>>>>> 33924d55
     pub treasury: String,
     pub tax_rate: Decimal,
     pub rebalance: RebalanceDetails,
@@ -45,12 +41,9 @@
     pub collector_share: Decimal,
     pub charity_shares_contract: Option<String>,
     pub accepted_tokens: AcceptedTokens,
-<<<<<<< HEAD
     pub swap_factory: Option<String>,
-=======
     pub applications_review: String,
     pub swaps_router: Option<String>,
->>>>>>> 33924d55
 }
 
 #[derive(Serialize, Deserialize, Clone, PartialEq, JsonSchema)]
