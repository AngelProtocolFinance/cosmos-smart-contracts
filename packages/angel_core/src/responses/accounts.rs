use crate::structs::{
<<<<<<< HEAD
    EndowmentFee, EndowmentType, RebalanceDetails, SettingsController, SocialMedialUrls,
    StrategyComponent,
};
use cosmwasm_std::{Addr, Uint128};
=======
    AccountStrategies, Beneficiary, Categories, DonationsReceived, EndowmentEntry, EndowmentStatus,
    EndowmentType, OneOffVaults, RebalanceDetails, SocialMedialUrls, TransactionRecord,
};

use cosmwasm_std::Addr;
>>>>>>> 33924d55
use schemars::JsonSchema;
use serde::{Deserialize, Serialize};

#[derive(Serialize, Deserialize, Clone, PartialEq, JsonSchema, Debug)]
pub struct StateResponse {
    pub donations_received: DonationsReceived,
    pub closing_endowment: bool,
    pub closing_beneficiary: Option<Beneficiary>,
}

#[derive(Serialize, Deserialize, Clone, PartialEq, JsonSchema)]
pub struct ConfigResponse {
    pub owner: String,
    pub version: String,
    pub registrar_contract: String,
<<<<<<< HEAD
    pub deposit_approved: bool,
    pub withdraw_approved: bool,
    pub last_earnings_harvest: u64,
    pub last_harvest_fx: String,
    pub settings_controller: SettingsController,
    pub pending_redemptions: String,
=======
}

#[derive(Serialize, Deserialize, Clone, PartialEq, JsonSchema, Debug)]
pub struct EndowmentListResponse {
    pub endowments: Vec<EndowmentEntry>,
>>>>>>> 33924d55
}

#[derive(Serialize, Deserialize, Clone, PartialEq, JsonSchema)]
pub struct EndowmentDetailsResponse {
    pub owner: Addr,
<<<<<<< HEAD
    pub dao: Option<Addr>,
    pub dao_token: Option<Addr>,
    pub name: String,
    pub description: String,
    pub withdraw_before_maturity: bool,
    pub maturity_time: Option<u64>,
    pub strategies: Vec<StrategyComponent>,
=======
    pub status: EndowmentStatus,
    pub endow_type: EndowmentType,
    pub withdraw_before_maturity: bool,
    pub maturity_time: Option<u64>,
    pub maturity_height: Option<u64>,
    pub strategies: AccountStrategies,
    pub oneoff_vaults: OneOffVaults,
>>>>>>> 33924d55
    pub rebalance: RebalanceDetails,
    pub donation_match_contract: String,
    pub kyc_donors_only: bool,
<<<<<<< HEAD
    pub maturity_whitelist: Vec<String>,
=======
    pub deposit_approved: bool,
    pub withdraw_approved: bool,
    pub pending_redemptions: u8,
>>>>>>> 33924d55
}

#[derive(Serialize, Deserialize, Clone, PartialEq, JsonSchema)]
pub struct ProfileResponse {
    pub name: String,
    pub overview: String,
    pub categories: Categories,
    pub tier: Option<u8>,
    pub logo: Option<String>,
    pub image: Option<String>,
    pub url: Option<String>,
    pub registration_number: Option<String>,
    pub country_of_origin: Option<String>,
    pub street_address: Option<String>,
    pub contact_email: Option<String>,
    pub social_media_urls: SocialMedialUrls,
    pub number_of_employees: Option<u16>,
    pub average_annual_budget: Option<String>,
    pub annual_revenue: Option<String>,
    pub charity_navigator_rating: Option<String>,
    pub endowment_type: EndowmentType,
}

#[derive(Serialize, Deserialize, Clone, PartialEq, JsonSchema)]
pub struct EndowmentFeesResponse {
    pub earnings_fee: Option<EndowmentFee>,
    pub deposit_fee: Option<EndowmentFee>,
    pub withdraw_fee: Option<EndowmentFee>,
    pub aum_fee: Option<EndowmentFee>,
}<|MERGE_RESOLUTION|>--- conflicted
+++ resolved
@@ -1,16 +1,10 @@
 use crate::structs::{
-<<<<<<< HEAD
-    EndowmentFee, EndowmentType, RebalanceDetails, SettingsController, SocialMedialUrls,
-    StrategyComponent,
+    AccountStrategies, Beneficiary, Categories, DonationsReceived, EndowmentEntry, EndowmentFee,
+    EndowmentStatus, EndowmentType, EndowmentType, OneOffVaults, RebalanceDetails,
+    RebalanceDetails, SettingsController, SocialMedialUrls, SocialMedialUrls, StrategyComponent,
+    TransactionRecord,
 };
 use cosmwasm_std::{Addr, Uint128};
-=======
-    AccountStrategies, Beneficiary, Categories, DonationsReceived, EndowmentEntry, EndowmentStatus,
-    EndowmentType, OneOffVaults, RebalanceDetails, SocialMedialUrls, TransactionRecord,
-};
-
-use cosmwasm_std::Addr;
->>>>>>> 33924d55
 use schemars::JsonSchema;
 use serde::{Deserialize, Serialize};
 
@@ -26,52 +20,40 @@
     pub owner: String,
     pub version: String,
     pub registrar_contract: String,
-<<<<<<< HEAD
     pub deposit_approved: bool,
     pub withdraw_approved: bool,
     pub last_earnings_harvest: u64,
     pub last_harvest_fx: String,
     pub settings_controller: SettingsController,
     pub pending_redemptions: String,
-=======
 }
 
 #[derive(Serialize, Deserialize, Clone, PartialEq, JsonSchema, Debug)]
 pub struct EndowmentListResponse {
     pub endowments: Vec<EndowmentEntry>,
->>>>>>> 33924d55
 }
 
 #[derive(Serialize, Deserialize, Clone, PartialEq, JsonSchema)]
 pub struct EndowmentDetailsResponse {
     pub owner: Addr,
-<<<<<<< HEAD
     pub dao: Option<Addr>,
     pub dao_token: Option<Addr>,
     pub name: String,
     pub description: String,
     pub withdraw_before_maturity: bool,
-    pub maturity_time: Option<u64>,
     pub strategies: Vec<StrategyComponent>,
-=======
     pub status: EndowmentStatus,
     pub endow_type: EndowmentType,
-    pub withdraw_before_maturity: bool,
     pub maturity_time: Option<u64>,
-    pub maturity_height: Option<u64>,
     pub strategies: AccountStrategies,
     pub oneoff_vaults: OneOffVaults,
->>>>>>> 33924d55
     pub rebalance: RebalanceDetails,
     pub donation_match_contract: String,
     pub kyc_donors_only: bool,
-<<<<<<< HEAD
     pub maturity_whitelist: Vec<String>,
-=======
     pub deposit_approved: bool,
     pub withdraw_approved: bool,
     pub pending_redemptions: u8,
->>>>>>> 33924d55
 }
 
 #[derive(Serialize, Deserialize, Clone, PartialEq, JsonSchema)]
