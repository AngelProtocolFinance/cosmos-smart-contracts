use crate::structs::{
    AccountStrategies, Beneficiary, Categories, DonationsReceived, EndowmentEntry, EndowmentStatus,
<<<<<<< HEAD
    EndowmentType, SocialMedialUrls, TransactionRecord,
=======
    EndowmentType, OneOffVaults, RebalanceDetails, SocialMedialUrls, TransactionRecord,
>>>>>>> f7a3fe4b
};

use cosmwasm_std::Addr;
use schemars::JsonSchema;
use serde::{Deserialize, Serialize};

#[derive(Serialize, Deserialize, Clone, PartialEq, JsonSchema, Debug)]
pub struct StateResponse {
    pub donations_received: DonationsReceived,
    pub closing_endowment: bool,
    pub closing_beneficiary: Option<Beneficiary>,
}

#[derive(Serialize, Deserialize, Clone, PartialEq, JsonSchema)]
pub struct ConfigResponse {
    pub owner: String,
    pub version: String,
    pub registrar_contract: String,
}

#[derive(Serialize, Deserialize, Clone, PartialEq, JsonSchema, Debug)]
pub struct EndowmentListResponse {
    pub endowments: Vec<EndowmentEntry>,
}

#[derive(Serialize, Deserialize, Clone, PartialEq, JsonSchema)]
pub struct EndowmentDetailsResponse {
    pub owner: Addr,
    pub status: EndowmentStatus,
    pub endow_type: EndowmentType,
    pub withdraw_before_maturity: bool,
    pub maturity_time: Option<u64>,
    pub maturity_height: Option<u64>,
    pub strategies: AccountStrategies,
<<<<<<< HEAD
=======
    pub oneoff_vaults: OneOffVaults,
    pub rebalance: RebalanceDetails,
>>>>>>> f7a3fe4b
    pub kyc_donors_only: bool,
    pub deposit_approved: bool,
    pub withdraw_approved: bool,
    pub pending_redemptions: u8,
}

#[derive(Serialize, Deserialize, Clone, PartialEq, JsonSchema)]
pub struct ProfileResponse {
    pub name: String,
    pub overview: String,
    pub categories: Categories,
    pub tier: Option<u8>,
    pub logo: Option<String>,
    pub image: Option<String>,
    pub url: Option<String>,
    pub registration_number: Option<String>,
    pub country_of_origin: Option<String>,
    pub street_address: Option<String>,
    pub contact_email: Option<String>,
    pub social_media_urls: SocialMedialUrls,
    pub number_of_employees: Option<u16>,
    pub average_annual_budget: Option<String>,
    pub annual_revenue: Option<String>,
    pub charity_navigator_rating: Option<String>,
}

#[derive(Serialize, Deserialize, Clone, PartialEq, JsonSchema)]
pub struct TxRecordsResponse {
    pub txs: Vec<TransactionRecord>,
}<|MERGE_RESOLUTION|>--- conflicted
+++ resolved
@@ -1,10 +1,6 @@
 use crate::structs::{
     AccountStrategies, Beneficiary, Categories, DonationsReceived, EndowmentEntry, EndowmentStatus,
-<<<<<<< HEAD
-    EndowmentType, SocialMedialUrls, TransactionRecord,
-=======
     EndowmentType, OneOffVaults, RebalanceDetails, SocialMedialUrls, TransactionRecord,
->>>>>>> f7a3fe4b
 };
 
 use cosmwasm_std::Addr;
@@ -39,11 +35,8 @@
     pub maturity_time: Option<u64>,
     pub maturity_height: Option<u64>,
     pub strategies: AccountStrategies,
-<<<<<<< HEAD
-=======
     pub oneoff_vaults: OneOffVaults,
     pub rebalance: RebalanceDetails,
->>>>>>> f7a3fe4b
     pub kyc_donors_only: bool,
     pub deposit_approved: bool,
     pub withdraw_approved: bool,
