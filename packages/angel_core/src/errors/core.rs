<<<<<<< HEAD
use cosmwasm_std::StdError;
use cw20_base::ContractError as Cw20ContractError;
=======
use cosmwasm_std::{OverflowError, StdError, Uint128};
>>>>>>> 33924d55
use thiserror::Error;

#[derive(Error, Debug, PartialEq)]
pub enum ContractError {
    #[error("{0}")]
    Std(#[from] StdError),

    #[error("{0}")]
    Base(#[from] Cw20ContractError),

    #[error("{0}")]
    Payment(#[from] PaymentError),

    #[error("Unauthorized")]
    Unauthorized {},

    #[error("Cannot set to own account")]
    CannotSetOwnAccount {},

    #[error("Insufficient funds")]
    InsufficientFunds {},

    #[error("Invalid zero amount")]
    InvalidZeroAmount {},

    #[error("Invalid inputs")]
    InvalidInputs {},

    #[error("No allowance for this account")]
    NoAllowance {},

    #[error("Minting cannot exceed the cap")]
    CannotExceedCap {},

    #[error("Allowance is expired")]
    Expired {},

    #[error("Updates are not allowed after endowment has been closed")]
    UpdatesAfterClosed {},

    #[error("Balance for this account is insufficient")]
    BalanceTooSmall {},

    #[error("No Balance for this account")]
    EmptyBalance {},

    #[error("There is already an account for the given ID")]
    AlreadyInUse {},

    #[error("Token was not found in approved coins")]
    NotInApprovedCoins {},

    #[error("Cannot migrate from different contract type: {previous_contract}")]
    CannotMigrate { previous_contract: String },

    #[error("Cannot accept coins. Account is not approved yet.")]
    AccountNotApproved {},

    #[error("Cannot alter this account. It has been closed.")]
    AccountClosed {},

    #[error("Account creation error")]
    AccountNotCreated {},

    #[error("Account is already approved")]
    AccountAlreadyApproved {},

    #[error("Account does not exist")]
    AccountDoesNotExist {},

    #[error("Contract is not properly configured")]
    ContractNotConfigured {},

    #[error("Index Fund already exists with given ID")]
    IndexFundAlreadyExists {},

    #[error("Invalid strategy allocation")]
    InvalidStrategyAllocation {},

    #[error("Strategy components should be unique")]
    StrategyComponentsNotUnique {},

    #[error("Invalid deposit split provided")]
    InvalidSplit {},

    #[error("Only accept one coin type per deposit")]
    InvalidCoinsDeposited {},

    #[error("Too many token types returned")]
    TokenTypes {},

    #[error("Cannot withdraw from Locked balances")]
    InaccessableLockedBalance {},

    #[error("Vault redemptions already in progress.")]
    RedemptionInProgress {},

    #[error("Index Fund has expired")]
    IndexFundExpired {},

    #[error("Vault already exists at given address")]
    VaultAlreadyExists {},

    #[error("Index Fund has no members in it")]
    IndexFundEmpty {},

    #[error("Index Fund members limit exceeded")]
    IndexFundMembershipExceeded {},

<<<<<<< HEAD
    #[error("No claims that can be released currently")]
    NothingToClaim {},
}

#[derive(Error, Debug, PartialEq)]
pub enum PaymentError {
    #[error("Must send reserve token '{0}'")]
    MissingDenom(String),

    #[error("Received unsupported denom '{0}'")]
    ExtraDenom(String),

    #[error("Sent more than one denomination")]
    MultipleDenoms {},

    #[error("No funds sent")]
    NoFunds {},

    #[error("This message does no accept funds")]
    NonPayable {},
=======
    #[error("Must provide operations!")]
    MustProvideOperations {},

    #[error("Assertion failed; minimum receive amount: {receive}, swap amount: {amount}")]
    AssertionMinimumReceive { receive: Uint128, amount: Uint128 },
}

impl From<OverflowError> for ContractError {
    fn from(o: OverflowError) -> Self {
        StdError::from(o).into()
    }
>>>>>>> 33924d55
}<|MERGE_RESOLUTION|>--- conflicted
+++ resolved
@@ -1,9 +1,5 @@
-<<<<<<< HEAD
-use cosmwasm_std::StdError;
+use cosmwasm_std::{OverflowError, StdError, Uint128};
 use cw20_base::ContractError as Cw20ContractError;
-=======
-use cosmwasm_std::{OverflowError, StdError, Uint128};
->>>>>>> 33924d55
 use thiserror::Error;
 
 #[derive(Error, Debug, PartialEq)]
@@ -113,7 +109,6 @@
     #[error("Index Fund members limit exceeded")]
     IndexFundMembershipExceeded {},
 
-<<<<<<< HEAD
     #[error("No claims that can be released currently")]
     NothingToClaim {},
 }
@@ -134,7 +129,6 @@
 
     #[error("This message does no accept funds")]
     NonPayable {},
-=======
     #[error("Must provide operations!")]
     MustProvideOperations {},
 
@@ -146,5 +140,4 @@
     fn from(o: OverflowError) -> Self {
         StdError::from(o).into()
     }
->>>>>>> 33924d55
 }