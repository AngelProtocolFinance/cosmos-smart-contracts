use crate::errors::core::ContractError;
use crate::messages::registrar::QueryMsg as RegistrarQuerier;
use crate::messages::vault::QueryMsg as VaultQuerier;
use crate::responses::registrar::{ConfigResponse as RegistrarConfigResponse, VaultDetailResponse};
<<<<<<< HEAD
use crate::structs::{FundingSource, GenericBalance, SplitDetails, StrategyComponent, YieldVault};
=======
use crate::responses::vault::ExchangeRateResponse;
use crate::structs::{GenericBalance, SplitDetails, StrategyComponent, YieldVault};
>>>>>>> 22e6ac27
use cosmwasm_std::{
    to_binary, Addr, BankMsg, Coin, CosmosMsg, Decimal, Deps, DepsMut, QueryRequest, StdError,
    StdResult, SubMsg, Uint128, WasmMsg, WasmQuery,
};
use cw20::{Balance, Cw20CoinVerified, Cw20ExecuteMsg, Denom};
use cw_asset::{Asset, AssetInfoBase};

/// The following `calc_range_<???>` functions will set the first key after the provided key, by appending a 1 byte
pub fn calc_range_start(start_after: Option<u64>) -> Option<Vec<u8>> {
    start_after.map(|id| {
        let mut v = id.to_be_bytes().to_vec();
        v.push(1);
        v
    })
}

pub fn calc_range_end(start_after: Option<u64>) -> Option<Vec<u8>> {
    start_after.map(|id| id.to_be_bytes().to_vec())
}

pub fn calc_range_start_addr(start_after: Option<Addr>) -> Option<Vec<u8>> {
    start_after.map(|addr| {
        let mut v = addr.as_bytes().to_vec();
        v.push(1);
        v
    })
}

pub fn calc_range_end_addr(start_after: Option<Addr>) -> Option<Vec<u8>> {
    start_after.map(|addr| addr.as_bytes().to_vec())
}

pub fn percentage_checks(val: Decimal) -> Result<Decimal, ContractError> {
    // percentage decimals need to be checked that they are all between zero and one (inclusive)
    if val > Decimal::one() {
        return Err(ContractError::InvalidInputs {});
    }
    Ok(val)
}

pub fn split_checks(
    max: Decimal,
    min: Decimal,
    default: Decimal,
) -> Result<SplitDetails, ContractError> {
    // max musst be less than min
    // min must be less than max
    // default must be somewhere between max & min
    if !(max >= min && default <= max && default >= min) {
        return Err(ContractError::InvalidInputs {});
    }

    Ok(SplitDetails { max, min, default })
}

pub fn ratio_adjusted_balance(balance: Balance, portion: Uint128, total: Uint128) -> Balance {
    let adjusted_balance: Balance = match balance {
        Balance::Native(coins) => {
            let coins: Vec<Coin> = coins
                .0
                .into_iter()
                .map(|mut c: Coin| {
                    c.amount = c.amount.multiply_ratio(portion, total);
                    c
                })
                .collect();
            Balance::from(coins)
        }
        Balance::Cw20(coin) => Balance::Cw20(Cw20CoinVerified {
            address: coin.address,
            amount: coin.amount.multiply_ratio(portion, total),
        }),
    };
    adjusted_balance
}

pub fn check_splits(
    registrar_splits: SplitDetails,
    user_locked: Decimal,
    user_liquid: Decimal,
) -> (Decimal, Decimal) {
    // check that the split provided by a non-TCA address meets the default
    // requirements for splits that is set in the Registrar contract
    if user_liquid > registrar_splits.max || user_liquid < registrar_splits.min {
        (
            Decimal::one() - registrar_splits.default,
            registrar_splits.default,
        )
    } else {
        (user_locked, user_liquid)
    }
}

pub fn send_tokens(to: &Addr, balance: &GenericBalance) -> StdResult<Vec<SubMsg>> {
    let native_balance = &balance.native;
    let mut msgs: Vec<SubMsg> = if native_balance.is_empty() {
        vec![]
    } else {
        vec![SubMsg::new(BankMsg::Send {
            to_address: to.into(),
            amount: native_balance.to_vec(),
        })]
    };

    let cw20_balance = &balance.cw20;
    let cw20_msgs: StdResult<Vec<_>> = cw20_balance
        .iter()
        .map(|c| {
            let msg = Cw20ExecuteMsg::Transfer {
                recipient: to.into(),
                amount: c.amount,
            };
            let exec = SubMsg::new(WasmMsg::Execute {
                contract_addr: c.address.to_string(),
                msg: to_binary(&msg)?,
                funds: vec![],
            });
            Ok(exec)
        })
        .collect();
    msgs.append(&mut cw20_msgs?);
    Ok(msgs)
}
pub fn vault_endowment_balance(deps: Deps, vault_address: String, endowment_id: u32) -> Uint128 {
    // get an account's balance held with a vault
    deps.querier
        .query(&QueryRequest::Wasm(WasmQuery::Smart {
            contract_addr: deps.api.addr_validate(&vault_address).unwrap().to_string(),
            msg: to_binary(&VaultQuerier::Balance { endowment_id }).unwrap(),
        }))
        .unwrap()
}

<<<<<<< HEAD
pub fn withdraw_from_vaults(
    deps: Deps,
    registrar_contract: String,
    endowment_id: u32,
    beneficiary: &Addr,
    sources: Vec<FundingSource>,
) -> Result<Vec<SubMsg>, ContractError> {
    let mut withdraw_messages = vec![];

    // redeem amounts from sources listed
    for source in sources.iter() {
        if source.amount > Uint128::zero() {
            // check source vault is in registrar vaults list
            let _vault_config: VaultDetailResponse =
                deps.querier.query(&QueryRequest::Wasm(WasmQuery::Smart {
                    contract_addr: registrar_contract.to_string(),
                    msg: to_binary(&RegistrarQuerier::Vault {
                        vault_addr: source.vault.to_string(),
                    })?,
                }))?;

            // // create a withdraw message for X Vault, noting amounts for Locked / Liquid
            // withdraw_messages.push(SubMsg::new(CosmosMsg::Wasm(WasmMsg::Execute {
            //     contract_addr: source.vault.to_string(),
            //     msg: to_binary(&crate::messages::vault::ExecuteMsg::Withdraw(
            //         AccountWithdrawMsg {
            //             endowment_id: endowment_id.clone(),
            //             beneficiary: beneficiary.clone(),
            //             amount: source.amount,
            //         },
            //     ))
            //     .unwrap(),
            //     funds: vec![],
            // })));

            // No more `withdraw` entry for `vault` contract
        }
    }
    Ok(withdraw_messages)
}

=======
>>>>>>> 22e6ac27
pub fn deposit_to_vaults(
    deps: Deps,
    registrar_contract: String,
    endowment_id: u32,
    fund: Asset,
    strategies: &[StrategyComponent],
) -> Result<(Vec<SubMsg>, Uint128), ContractError> {
    // deduct all deposited amounts from the orig amount
    // tracks how much of the locked funds are leftover
    let mut leftovers_amt = fund.amount.clone();

    // deposit to the strategies set
    let mut deposit_messages = vec![];
    for strategy in strategies.iter() {
        leftovers_amt -= fund.amount * strategy.percentage;
        let vault_config: VaultDetailResponse =
            deps.querier.query(&QueryRequest::Wasm(WasmQuery::Smart {
                contract_addr: registrar_contract.clone(),
                msg: to_binary(&RegistrarQuerier::Vault {
                    vault_addr: strategy.vault.to_string(),
                })?,
            }))?;
        let yield_vault: YieldVault = vault_config.vault;
        if !yield_vault.approved {
            return Err(ContractError::Std(StdError::GenericErr {
                msg: "Vault is not approved to accept deposits".to_string(),
            }));
        }

        // create a deposit message for X Vault
        // funds payload can contain CW20 | Native token amounts
        // total to send: payload_amount * strategy.percentage
        match fund.info {
            AssetInfoBase::Native(ref denom) => {
                deposit_messages.push(SubMsg::new(CosmosMsg::Wasm(WasmMsg::Execute {
                    contract_addr: yield_vault.address.to_string(),
                    msg: to_binary(&crate::messages::vault::ExecuteMsg::Deposit {
                        endowment_id: endowment_id.clone(),
                    })
                    .unwrap(),
                    funds: vec![Coin {
                        denom: denom.clone(),
                        amount: fund.amount * strategy.percentage,
                    }],
                })));
            }
            AssetInfoBase::Cw20(ref contract_addr) => {
                deposit_messages.push(SubMsg::new(CosmosMsg::Wasm(WasmMsg::Execute {
                    contract_addr: contract_addr.to_string(),
                    msg: to_binary(&cw20::Cw20ExecuteMsg::Send {
                        contract: yield_vault.address.to_string(),
                        amount: fund.amount * strategy.percentage,
                        msg: to_binary(&crate::messages::vault::ExecuteMsg::Deposit {
                            endowment_id: endowment_id.clone(),
                        })
                        .unwrap(),
                    })
                    .unwrap(),
                    funds: vec![],
                })));
            }
            AssetInfoBase::Cw1155(_, _) => unimplemented!(),
        }
    }
    Ok((deposit_messages, leftovers_amt))
}

/// Check if the given "token"(denom or contract address) is in "accepted_tokens" list.  
///     "token":              native token denom or cw20 token contract address   
///     "registrar_contract": address of `registrar` contract  
pub fn is_accepted_token(deps: Deps, token: &str, registrar_contract: &str) -> StdResult<bool> {
    let config_response: RegistrarConfigResponse = deps
        .querier
        .query_wasm_smart(registrar_contract.to_string(), &RegistrarQuerier::Config {})?;

    Ok(config_response
        .accepted_tokens
        .native_valid(token.to_string())
        || config_response
            .accepted_tokens
            .cw20_valid(token.to_string()))
}

pub fn validate_deposit_fund(
    deps: Deps,
    registrar_contract: &str,
    fund: Asset,
) -> Result<Asset, ContractError> {
    let token = match fund.info {
        AssetInfoBase::Native(ref denom) => denom.to_string(),
        AssetInfoBase::Cw20(ref contract_addr) => contract_addr.to_string(),
        AssetInfoBase::Cw1155(_, _) => unimplemented!(),
    };

    if !is_accepted_token(deps, &token, registrar_contract)? {
        return Err(ContractError::Std(StdError::GenericErr {
            msg: format!("Not accepted token: {}", token),
        }));
    }

    // Cannot deposit zero amount
    if fund.amount.is_zero() {
        return Err(ContractError::InvalidZeroAmount {});
    }

    Ok(fund)
}

/// Returns a `Denom` balance for a specific account.
/// ## Params
/// * **deps** is an object of type [`DepsMut`].
///
/// * **account_addr** is an object of type [`String`].
///
/// * **denom** is an object of type [`Denom`] used to specify the denomination used to return the balance.
pub fn query_denom_balance(deps: &DepsMut, denom: &Denom, account_addr: String) -> Uint128 {
    match denom {
        Denom::Native(denom) => {
            query_balance(&deps, account_addr, denom.to_string()).unwrap_or(Uint128::zero())
        }
        Denom::Cw20(contract_addr) => {
            query_token_balance(&deps, contract_addr.to_string(), account_addr)
                .unwrap_or(Uint128::zero())
        }
    }
}

/// Returns a native token's balance for a specific account.
/// ## Params
/// * **deps** is an object of type [`DepsMut`].
///
/// * **account_addr** is an object of type [`String`].
///
/// * **denom** is an object of type [`String`] used to specify the denomination used to return the balance (e.g uluna).
pub fn query_balance(deps: &DepsMut, account_addr: String, denom: String) -> StdResult<Uint128> {
    Ok(deps
        .querier
        .query_balance(account_addr, denom)
        .map(|c| c.amount)
        .unwrap_or(Uint128::zero()))
}

/// Returns a token balance for an account.
/// ## Params
/// * **deps** is an object of type [`DepsMut`].
///
/// * **contract_addr** is an object of type [`String`]. This is the token contract for which we return a balance.
///
/// * **account_addr** is an object of type [`String`] for which we query the token balance for.
pub fn query_token_balance(
    deps: &DepsMut,
    contract_addr: String,
    account_addr: String,
) -> StdResult<Uint128> {
    // load balance from the token contract
    let res: cw20::BalanceResponse = deps.querier.query_wasm_smart(
        contract_addr,
        &cw20::Cw20QueryMsg::Balance {
            address: account_addr,
        },
    )?;
    Ok(res.balance)
}<|MERGE_RESOLUTION|>--- conflicted
+++ resolved
@@ -2,12 +2,7 @@
 use crate::messages::registrar::QueryMsg as RegistrarQuerier;
 use crate::messages::vault::QueryMsg as VaultQuerier;
 use crate::responses::registrar::{ConfigResponse as RegistrarConfigResponse, VaultDetailResponse};
-<<<<<<< HEAD
-use crate::structs::{FundingSource, GenericBalance, SplitDetails, StrategyComponent, YieldVault};
-=======
-use crate::responses::vault::ExchangeRateResponse;
 use crate::structs::{GenericBalance, SplitDetails, StrategyComponent, YieldVault};
->>>>>>> 22e6ac27
 use cosmwasm_std::{
     to_binary, Addr, BankMsg, Coin, CosmosMsg, Decimal, Deps, DepsMut, QueryRequest, StdError,
     StdResult, SubMsg, Uint128, WasmMsg, WasmQuery,
@@ -141,50 +136,6 @@
         .unwrap()
 }
 
-<<<<<<< HEAD
-pub fn withdraw_from_vaults(
-    deps: Deps,
-    registrar_contract: String,
-    endowment_id: u32,
-    beneficiary: &Addr,
-    sources: Vec<FundingSource>,
-) -> Result<Vec<SubMsg>, ContractError> {
-    let mut withdraw_messages = vec![];
-
-    // redeem amounts from sources listed
-    for source in sources.iter() {
-        if source.amount > Uint128::zero() {
-            // check source vault is in registrar vaults list
-            let _vault_config: VaultDetailResponse =
-                deps.querier.query(&QueryRequest::Wasm(WasmQuery::Smart {
-                    contract_addr: registrar_contract.to_string(),
-                    msg: to_binary(&RegistrarQuerier::Vault {
-                        vault_addr: source.vault.to_string(),
-                    })?,
-                }))?;
-
-            // // create a withdraw message for X Vault, noting amounts for Locked / Liquid
-            // withdraw_messages.push(SubMsg::new(CosmosMsg::Wasm(WasmMsg::Execute {
-            //     contract_addr: source.vault.to_string(),
-            //     msg: to_binary(&crate::messages::vault::ExecuteMsg::Withdraw(
-            //         AccountWithdrawMsg {
-            //             endowment_id: endowment_id.clone(),
-            //             beneficiary: beneficiary.clone(),
-            //             amount: source.amount,
-            //         },
-            //     ))
-            //     .unwrap(),
-            //     funds: vec![],
-            // })));
-
-            // No more `withdraw` entry for `vault` contract
-        }
-    }
-    Ok(withdraw_messages)
-}
-
-=======
->>>>>>> 22e6ac27
 pub fn deposit_to_vaults(
     deps: Deps,
     registrar_contract: String,
