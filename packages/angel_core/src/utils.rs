--- conflicted
+++ resolved
@@ -4,21 +4,13 @@
 use crate::responses::registrar::{ConfigResponse as RegistrarConfigResponse, VaultDetailResponse};
 use crate::structs::{GenericBalance, SplitDetails, StrategyComponent, YieldVault};
 use cosmwasm_std::{
-<<<<<<< HEAD
     to_binary, to_vec, Addr, BankMsg, Coin, ContractResult, CosmosMsg, Decimal, Deps, DepsMut,
-    Empty, MessageInfo, QueryRequest, StdError, StdResult, SubMsg, SystemError, SystemResult,
-    Uint128, WasmMsg, WasmQuery,
-=======
-    to_binary, Addr, BankMsg, Coin, CosmosMsg, Decimal, Deps, DepsMut, Event, QueryRequest,
-    StdError, StdResult, SubMsg, Uint128, WasmMsg, WasmQuery,
->>>>>>> 468d9b83
+    Empty, Event, MessageInfo, QueryRequest, StdError, StdResult, SubMsg, SystemError,
+    SystemResult, Uint128, WasmMsg, WasmQuery,
 };
 use cw20::{Balance, Cw20CoinVerified, Cw20ExecuteMsg, Denom};
 use cw_asset::{Asset, AssetInfoBase};
 
-<<<<<<< HEAD
-// this will set the first key after the provided key, by appending a 1 byte
-=======
 /// Determine if a reply event contains a specific key-value pair
 pub fn event_contains_attr(event: &Event, key: &str, value: &str) -> bool {
     event
@@ -28,7 +20,6 @@
 }
 
 /// The following `calc_range_<???>` functions will set the first key after the provided key, by appending a 1 byte
->>>>>>> 468d9b83
 pub fn calc_range_start(start_after: Option<u64>) -> Option<Vec<u8>> {
     start_after.map(|id| {
         let mut v = id.to_be_bytes().to_vec();
