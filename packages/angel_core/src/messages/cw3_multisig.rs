--- conflicted
+++ resolved
@@ -1,32 +1,22 @@
 use crate::errors::multisig::ContractError;
 use cosmwasm_std::{CosmosMsg, Decimal, Empty};
-<<<<<<< HEAD
 use cw3::{Status, Vote};
 use cw4::{Member, MemberChangedHookMsg};
-=======
-use cw3::Status;
-use cw4::Member;
->>>>>>> 33924d55
 use cw_utils::{Duration, Expiration, Threshold, ThresholdResponse};
 use schemars::JsonSchema;
 use serde::{Deserialize, Serialize};
 use std::fmt;
 
 #[derive(Serialize, Deserialize, Clone, Debug, PartialEq, JsonSchema)]
-<<<<<<< HEAD
 pub struct InstantiateMsg {
     pub group_addr: String,
-=======
-pub struct EndowmentInstantiateMsg {
     pub id: u32,
     pub cw4_members: Vec<Member>,
     pub cw4_code: u64,
->>>>>>> 33924d55
     pub threshold: Threshold,
     pub max_voting_period: Duration,
 }
 
-<<<<<<< HEAD
 #[derive(Serialize, Deserialize, Clone, Debug, PartialEq, JsonSchema)]
 pub struct EndowmentInstantiateMsg {
     pub cw4_members: Vec<Member>,
@@ -72,11 +62,6 @@
 // We can also add this as a cw3 extension
 #[derive(Serialize, Deserialize, Clone, PartialEq, JsonSchema, Debug)]
 #[serde(rename_all = "snake_case")]
-=======
-// We can also add this as a cw3 extension
-#[derive(Serialize, Deserialize, Clone, PartialEq, JsonSchema, Debug)]
-#[serde(rename_all = "snake_case")]
->>>>>>> 33924d55
 pub enum QueryMsg {
     /// Return ConfigResponse
     /// (mostly to expose CW4 address for easier updating members polls)
