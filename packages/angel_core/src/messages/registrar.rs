use crate::structs::{
<<<<<<< HEAD
    AcceptedTokens, DaoSetup, EndowmentFee, EndowmentType, NetworkInfo, Profile,
    SettingsController, SplitDetails, Tier,
};
use cosmwasm_std::{Addr, Api, Decimal, StdResult};
use cw4::Member;
use cw_utils::Threshold;
use schemars::JsonSchema;
use serde::{Deserialize, Serialize};

#[derive(Serialize, Deserialize, Clone, Debug, PartialEq, JsonSchema)]

pub struct MigrateMsg {
    // EndowmentTypeFees
    pub endowtype_fees: MigrateEndowTypeFees,
    // collector_addr
    pub collector_addr: Option<String>,
}

=======
    AcceptedTokens, AccountType, EndowmentType, NetworkInfo, RebalanceDetails, SplitDetails,
};
use cosmwasm_std::{Addr, Api, Decimal, StdResult};
use schemars::JsonSchema;
use serde::{Deserialize, Serialize};

>>>>>>> 33924d55
#[derive(Serialize, Deserialize, Clone, Debug, PartialEq, JsonSchema)]
pub struct MigrateEndowment {
    pub addr: String,
    pub status: u64,
    pub name: String,
    pub owner: String,
    pub tier: Option<u64>,
    pub un_sdg: Option<u64>,
    pub logo: Option<String>,
    pub image: Option<String>,
}

#[derive(Serialize, Deserialize, Clone, Debug, PartialEq, JsonSchema)]
pub struct MigrateEndowTypeFees {
    pub endowtype_charity: Option<Decimal>,
    pub endowtype_normal: Option<Decimal>,
}

#[derive(Serialize, Deserialize, JsonSchema)]
pub struct InstantiateMsg {
    pub treasury: String,
    pub tax_rate: Decimal,
    pub rebalance: Option<RebalanceDetails>,
    pub split_to_liquid: Option<SplitDetails>, // default %s to split off into liquid account, if donor provided split is not present
    pub accepted_tokens: Option<AcceptedTokens>, // list of approved native and CW20 coins can accept inward
    pub swap_factory: Option<String>,
}

#[derive(Serialize, Deserialize, Clone, Debug, PartialEq, JsonSchema)]
#[serde(rename_all = "snake_case")]
pub enum ExecuteMsg {
    VaultAdd(VaultAddMsg),
    VaultRemove {
        vault_addr: String,
    },
    VaultUpdate {
        vault_addr: String,
        approved: bool,
        restricted_from: Vec<EndowmentType>,
    },
    // Allows the contract parameter to be updated (only by the owner...for now)
    UpdateConfig(UpdateConfigMsg),
    // Allows the SC owner to change ownership
    UpdateOwner {
        new_owner: String,
    },
<<<<<<< HEAD
    // Set/Update/Nullify the EndowmentTypeFees
    UpdateEndowTypeFees(UpdateEndowTypeFeesMsg),
    // Allows the DANO/AP Team to update the EndowmentEntry
    UpdateEndowmentEntry(UpdateEndowmentEntryMsg),
=======
>>>>>>> 33924d55
    // Updates the NETWORK_CONNECTIONS
    UpdateNetworkConnections {
        network_info: NetworkInfo,
        action: String,
    },
}

#[derive(Serialize, Deserialize, Clone, Debug, PartialEq, JsonSchema)]
<<<<<<< HEAD
pub struct CreateEndowmentMsg {
    pub owner: String,
    pub withdraw_before_maturity: bool,
    pub maturity_time: Option<u64>,
    pub split_max: Option<Decimal>,
    pub split_min: Option<Decimal>,
    pub split_default: Option<Decimal>,
    pub cw4_members: Vec<Member>,
    pub cw3_threshold: Threshold,
    pub cw3_max_voting_period: u64, // Time in seconds
    pub profile: Profile,
    pub kyc_donors_only: bool,
    pub whitelisted_beneficiaries: Vec<String>,
    pub whitelisted_contributors: Vec<String>,
    pub dao: Option<DaoSetup>,
    pub earnings_fee: Option<EndowmentFee>,
    pub deposit_fee: Option<EndowmentFee>,
    pub withdraw_fee: Option<EndowmentFee>,
    pub aum_fee: Option<EndowmentFee>,
    pub settings_controller: Option<SettingsController>,
    pub parent: bool,
}

#[derive(Serialize, Deserialize, Clone, Debug, PartialEq, JsonSchema)]
pub struct UpdateConfigMsg {
=======
pub struct UpdateConfigMsg {
    pub accounts_contract: Option<String>,
    pub index_fund_contract: Option<String>,
    pub treasury: Option<String>,
>>>>>>> 33924d55
    pub tax_rate: Option<Decimal>,
    pub rebalance: Option<RebalanceDetails>,
    pub approved_charities: Option<Vec<String>>,
    pub split_max: Option<Decimal>,
    pub split_min: Option<Decimal>,
    pub split_default: Option<Decimal>,
    pub collector_share: Option<Decimal>,
    pub accepted_tokens: Option<AcceptedTokens>,
    /// WASM CODES
    pub accounts_code_id: Option<u64>,
    pub cw3_code: Option<u64>,
    pub cw4_code: Option<u64>,
<<<<<<< HEAD
    pub subdao_gov_code: Option<u64>,        // subdao gov wasm code
    pub subdao_cw20_token_code: Option<u64>, // subdao gov token (basic CW20) wasm code
    pub subdao_bonding_token_code: Option<u64>, // subdao gov token (w/ bonding-curve) wasm code
    pub subdao_cw900_code: Option<u64>,      // subdao gov ve-CURVE contract for locked token voting
    pub subdao_distributor_code: Option<u64>, // subdao gov fee distributor wasm code
    pub donation_match_code: Option<u64>,    // donation matching contract wasm code
    /// CONTRACT ADDRESSES
    pub index_fund_contract: Option<String>,
    pub gov_contract: Option<String>,
    pub treasury: Option<String>,
    pub default_vault: Option<String>,
    pub donation_match_charites_contract: Option<String>,
    pub halo_token: Option<String>,
    pub halo_token_lp_contract: Option<String>,
    pub charity_shares_contract: Option<String>,
    pub collector_addr: Option<String>,
    pub swap_factory: Option<String>,
    pub fundraising_contract: Option<String>,
=======
    pub accepted_tokens_native: Option<Vec<String>>,
    pub accepted_tokens_cw20: Option<Vec<String>>,
    pub applications_review: Option<String>,
    pub swaps_router: Option<String>,
>>>>>>> 33924d55
}

impl UpdateConfigMsg {
    pub fn charities_list(&self, api: &dyn Api) -> StdResult<Vec<Addr>> {
        match self.approved_charities.as_ref() {
            Some(v) => v.iter().map(|h| api.addr_validate(h)).collect(),
            None => Ok(vec![]),
        }
    }
}

#[derive(Serialize, Deserialize, Clone, Debug, PartialEq, JsonSchema)]
pub struct VaultAddMsg {
    pub network: Option<String>,
    pub vault_addr: String,
    pub input_denom: String,
    pub yield_token: String,
    pub restricted_from: Vec<EndowmentType>,
<<<<<<< HEAD
}

#[derive(Serialize, Deserialize, Clone, Debug, PartialEq, JsonSchema)]
pub struct UpdateEndowmentEntryMsg {
    pub endowment_addr: String,
    pub name: Option<String>,
    pub logo: Option<String>,
    pub image: Option<String>,
    pub owner: Option<String>,
    pub tier: Option<Option<Tier>>,
    pub un_sdg: Option<Option<u64>>,
    pub endow_type: Option<EndowmentType>,
=======
    pub acct_type: AccountType,
>>>>>>> 33924d55
}

#[derive(Serialize, Deserialize, Clone, Debug, PartialEq, JsonSchema)]
pub struct UpdateEndowTypeFeesMsg {
    pub endowtype_charity: Option<Decimal>,
    pub endowtype_normal: Option<Decimal>,
}

#[derive(Serialize, Deserialize, Clone, Debug, PartialEq, JsonSchema)]
#[serde(rename_all = "snake_case")]
pub enum QueryMsg {
    // Get details on single vault
    Vault {
        vault_addr: String,
    },
    // Gets list of all Vaults
    VaultList {
        network: Option<String>,
        endowment_type: Option<EndowmentType>,
<<<<<<< HEAD
=======
        acct_type: Option<AccountType>,
>>>>>>> 33924d55
        approved: Option<bool>,
        start_after: Option<String>,
        limit: Option<u64>,
    },
<<<<<<< HEAD
    // Get details of single Endowment
    Endowment {
        endowment_addr: String,
    },
    // Gets list of all registered Endowments
    EndowmentList {
        status: Option<String>,
        name: Option<Option<String>>,
        owner: Option<String>,
        tier: Option<Option<String>>,
        un_sdg: Option<Option<u64>>,
        endow_type: Option<String>,
    },
    // Get all Config details for the contract
    Config {},
    // Get a list of all approved Vaults exchange rates
    ApprovedVaultRateList {},
    // Get all Fees(both BaseFee & all of the EndowmentTypeFees)
    Fees {},
=======
    // Get all Config details for the contract
    Config {},
>>>>>>> 33924d55
    // Get a network connection info
    NetworkConnection {
        chain_id: String,
    },
}<|MERGE_RESOLUTION|>--- conflicted
+++ resolved
@@ -1,7 +1,7 @@
 use crate::structs::{
-<<<<<<< HEAD
-    AcceptedTokens, DaoSetup, EndowmentFee, EndowmentType, NetworkInfo, Profile,
-    SettingsController, SplitDetails, Tier,
+    AcceptedTokens, AcceptedTokens, AccountType, DaoSetup, EndowmentFee, EndowmentType,
+    EndowmentType, NetworkInfo, NetworkInfo, Profile, RebalanceDetails, SettingsController,
+    SplitDetails, SplitDetails, Tier,
 };
 use cosmwasm_std::{Addr, Api, Decimal, StdResult};
 use cw4::Member;
@@ -18,14 +18,6 @@
     pub collector_addr: Option<String>,
 }
 
-=======
-    AcceptedTokens, AccountType, EndowmentType, NetworkInfo, RebalanceDetails, SplitDetails,
-};
-use cosmwasm_std::{Addr, Api, Decimal, StdResult};
-use schemars::JsonSchema;
-use serde::{Deserialize, Serialize};
-
->>>>>>> 33924d55
 #[derive(Serialize, Deserialize, Clone, Debug, PartialEq, JsonSchema)]
 pub struct MigrateEndowment {
     pub addr: String,
@@ -72,13 +64,10 @@
     UpdateOwner {
         new_owner: String,
     },
-<<<<<<< HEAD
     // Set/Update/Nullify the EndowmentTypeFees
     UpdateEndowTypeFees(UpdateEndowTypeFeesMsg),
     // Allows the DANO/AP Team to update the EndowmentEntry
     UpdateEndowmentEntry(UpdateEndowmentEntryMsg),
-=======
->>>>>>> 33924d55
     // Updates the NETWORK_CONNECTIONS
     UpdateNetworkConnections {
         network_info: NetworkInfo,
@@ -87,7 +76,6 @@
 }
 
 #[derive(Serialize, Deserialize, Clone, Debug, PartialEq, JsonSchema)]
-<<<<<<< HEAD
 pub struct CreateEndowmentMsg {
     pub owner: String,
     pub withdraw_before_maturity: bool,
@@ -113,12 +101,9 @@
 
 #[derive(Serialize, Deserialize, Clone, Debug, PartialEq, JsonSchema)]
 pub struct UpdateConfigMsg {
-=======
-pub struct UpdateConfigMsg {
     pub accounts_contract: Option<String>,
     pub index_fund_contract: Option<String>,
     pub treasury: Option<String>,
->>>>>>> 33924d55
     pub tax_rate: Option<Decimal>,
     pub rebalance: Option<RebalanceDetails>,
     pub approved_charities: Option<Vec<String>>,
@@ -128,10 +113,8 @@
     pub collector_share: Option<Decimal>,
     pub accepted_tokens: Option<AcceptedTokens>,
     /// WASM CODES
-    pub accounts_code_id: Option<u64>,
     pub cw3_code: Option<u64>,
     pub cw4_code: Option<u64>,
-<<<<<<< HEAD
     pub subdao_gov_code: Option<u64>,        // subdao gov wasm code
     pub subdao_cw20_token_code: Option<u64>, // subdao gov token (basic CW20) wasm code
     pub subdao_bonding_token_code: Option<u64>, // subdao gov token (w/ bonding-curve) wasm code
@@ -142,7 +125,6 @@
     pub index_fund_contract: Option<String>,
     pub gov_contract: Option<String>,
     pub treasury: Option<String>,
-    pub default_vault: Option<String>,
     pub donation_match_charites_contract: Option<String>,
     pub halo_token: Option<String>,
     pub halo_token_lp_contract: Option<String>,
@@ -150,12 +132,10 @@
     pub collector_addr: Option<String>,
     pub swap_factory: Option<String>,
     pub fundraising_contract: Option<String>,
-=======
     pub accepted_tokens_native: Option<Vec<String>>,
     pub accepted_tokens_cw20: Option<Vec<String>>,
     pub applications_review: Option<String>,
     pub swaps_router: Option<String>,
->>>>>>> 33924d55
 }
 
 impl UpdateConfigMsg {
@@ -174,7 +154,7 @@
     pub input_denom: String,
     pub yield_token: String,
     pub restricted_from: Vec<EndowmentType>,
-<<<<<<< HEAD
+    pub acct_type: AccountType,
 }
 
 #[derive(Serialize, Deserialize, Clone, Debug, PartialEq, JsonSchema)]
@@ -187,9 +167,6 @@
     pub tier: Option<Option<Tier>>,
     pub un_sdg: Option<Option<u64>>,
     pub endow_type: Option<EndowmentType>,
-=======
-    pub acct_type: AccountType,
->>>>>>> 33924d55
 }
 
 #[derive(Serialize, Deserialize, Clone, Debug, PartialEq, JsonSchema)]
@@ -209,15 +186,11 @@
     VaultList {
         network: Option<String>,
         endowment_type: Option<EndowmentType>,
-<<<<<<< HEAD
-=======
         acct_type: Option<AccountType>,
->>>>>>> 33924d55
         approved: Option<bool>,
         start_after: Option<String>,
         limit: Option<u64>,
     },
-<<<<<<< HEAD
     // Get details of single Endowment
     Endowment {
         endowment_addr: String,
@@ -237,10 +210,6 @@
     ApprovedVaultRateList {},
     // Get all Fees(both BaseFee & all of the EndowmentTypeFees)
     Fees {},
-=======
-    // Get all Config details for the contract
-    Config {},
->>>>>>> 33924d55
     // Get a network connection info
     NetworkConnection {
         chain_id: String,
