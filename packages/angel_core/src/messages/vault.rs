<<<<<<< HEAD
use cosmwasm_std::{Addr, Decimal, Decimal256, Uint128};
=======
use crate::structs::AccountType;
use cosmwasm_std::{Addr, Decimal, Uint128};
use cw20::Cw20ReceiveMsg;
>>>>>>> 33924d55
use schemars::JsonSchema;
use serde::{Deserialize, Serialize};
use terraswap::asset::Asset;

#[derive(Serialize, Deserialize, Clone, Debug, PartialEq, JsonSchema)]
pub struct InstantiateMsg {
    pub acct_type: AccountType,
    pub sibling_vault: Option<String>,
    pub registrar_contract: String,
    pub keeper: String,
    pub tax_collector: String,

    pub lp_factory_contract: String,
    pub lp_staking_contract: String,
    pub pair_contract: String,
    pub lp_reward_token: String,

    pub name: String,
    pub symbol: String,
    pub decimals: u8,

    pub harvest_to_liquid: Decimal,
}

/// We currently take no arguments for migrations
#[derive(Serialize, Deserialize, Clone, Debug, PartialEq, JsonSchema)]
pub struct MigrateMsg {}

#[derive(Serialize, Deserialize, Clone, Debug, PartialEq, JsonSchema)]
#[serde(rename_all = "snake_case")]
pub enum ExecuteMsg {
    UpdateOwner {
        new_owner: String,
    },
    UpdateRegistrar {
        new_registrar: Addr,
    },
    UpdateConfig(UpdateConfigMsg),
    Deposit {
        endowment_id: u32,
    },
    Redeem {
        endowment_id: u32,
        amount: Uint128, // vault tokens to be burned
    },
    /// reinvest vault assets from self (if AccountType::Liquid)
    /// over to it's AccountType::Locked (sibling) vault
    ReinvestToLocked {
        endowment_id: u32,
        amount: Uint128,
    },
    Harvest {},
    RestakeClaimReward {
        reward_token_bal_before: Uint128,
    },
    AddLiquidity {
        endowment_id: Option<u32>,
        in_asset_info: terraswap::asset::AssetInfo,
        out_asset_info: terraswap::asset::AssetInfo,
        in_asset_bal_before: Uint128,
        out_asset_bal_before: Uint128,
    },
    RemoveLiquidity {
        lp_token_bal_before: Uint128,
        beneficiary: Addr,
        id: Option<u32>,
    },
<<<<<<< HEAD
    Withdraw(AccountWithdrawMsg),
    Harvest {
        last_earnings_harvest: u64,
        last_harvest_fx: Option<Decimal256>,
=======
    Stake {
        endowment_id: Option<u32>,
        lp_token_bal_before: Uint128,
>>>>>>> 33924d55
    },
    SendAsset {
        beneficiary: Addr,
        id: Option<u32>,
        asset_info: terraswap::asset::AssetInfo,
        asset_bal_before: Uint128,
    },
    Swap {
        asset_info: terraswap::asset::AssetInfo,
        asset_bal_before: Uint128,
    },
    Receive(Cw20ReceiveMsg),
}

#[derive(Serialize, Deserialize, Clone, Debug, PartialEq, JsonSchema)]
pub struct UpdateConfigMsg {
    pub lp_staking_contract: Option<String>,
    pub lp_pair_contract: Option<String>,
    pub keeper: Option<String>,
    pub sibling_vault: Option<String>,
    pub tax_collector: Option<String>,
}

#[derive(Serialize, Deserialize, Clone, Debug, PartialEq, JsonSchema)]
pub struct AccountWithdrawMsg {
    pub endowment_id: u32,
    pub beneficiary: Addr,
    pub amount: Uint128,
}

#[derive(Serialize, Deserialize, Clone, Debug, PartialEq, JsonSchema)]
pub struct RoutesUpdateMsg {
    pub add: Vec<Addr>,
    pub remove: Vec<Addr>,
}

#[derive(Serialize, Deserialize, Clone, Debug, PartialEq, Eq, JsonSchema)]
#[serde(rename_all = "snake_case")]
pub enum ReceiveMsg {
    Deposit {
        endowment_id: u32,
    },
    ReinvestToLocked {
        endowment_id: u32,
        amount: Uint128,
    },
    /// send the harvest portion from self (if AccountType::Locked)
    /// over to it's AccountType::Liquid (sibling) vault
    HarvestToLiquid {},
}

#[derive(Serialize, Deserialize, Clone, Debug, PartialEq, JsonSchema)]
#[serde(rename_all = "snake_case")]
pub enum QueryMsg {
    /// Returns the configuration of the contract
    /// Return type: ConfigResponse.
    Config {},
    /// Returns the current balance of the given "Endowment ID", 0 if unset.
    /// Return type: BalanceResponse.
    Balance { endowment_id: u32 },
    /// Returns metadata on the contract - name, decimals, supply, etc.
    /// Return type: TokenInfoResponse.
    TokenInfo {},
    /// Returns the total balance/total_share of the contract
    /// Return type: BalanceResponse.
    TotalBalance {},
    /// Returns the APTAX balance of the contract
    /// Return type: BalanceResponse
    ApTaxBalance {},
}

#[derive(Serialize, Deserialize, Clone, Debug, PartialEq, JsonSchema)]
#[serde(rename_all = "snake_case")]
pub enum LoopFarmingExecuteMsg {
    Stake {},           // Farm action. Stake LP token.(param: amount in `send` msg)
    UnstakeAndClaim {}, // Unfarm action. Unstake farmed LP token & rewards.(param: amount in `send` msg)
    ClaimReward {},     // Claim the reward. Enabled just after `stake`
}

#[derive(Serialize, Deserialize, Clone, Debug, PartialEq, JsonSchema)]
#[serde(rename_all = "snake_case")]
pub enum LoopPairExecuteMsg {
    Swap {
        offer_asset: Asset,
        belief_price: Option<Decimal>,
        max_spread: Option<Decimal>,
    },
    ProvideLiquidity {
        assets: [Asset; 2],
    },
    WithdrawLiquidity {},
}

#[derive(Serialize, Deserialize, Clone, Debug, PartialEq, JsonSchema)]
#[serde(rename_all = "snake_case")]
pub enum LoopFarmingQueryMsg {
    QueryFlpTokenFromPoolAddress { pool_address: String },
}<|MERGE_RESOLUTION|>--- conflicted
+++ resolved
@@ -1,10 +1,6 @@
-<<<<<<< HEAD
-use cosmwasm_std::{Addr, Decimal, Decimal256, Uint128};
-=======
 use crate::structs::AccountType;
 use cosmwasm_std::{Addr, Decimal, Uint128};
 use cw20::Cw20ReceiveMsg;
->>>>>>> 33924d55
 use schemars::JsonSchema;
 use serde::{Deserialize, Serialize};
 use terraswap::asset::Asset;
@@ -72,16 +68,9 @@
         beneficiary: Addr,
         id: Option<u32>,
     },
-<<<<<<< HEAD
-    Withdraw(AccountWithdrawMsg),
-    Harvest {
-        last_earnings_harvest: u64,
-        last_harvest_fx: Option<Decimal256>,
-=======
     Stake {
         endowment_id: Option<u32>,
         lp_token_bal_before: Uint128,
->>>>>>> 33924d55
     },
     SendAsset {
         beneficiary: Addr,
