--- conflicted
+++ resolved
@@ -147,7 +147,6 @@
     pub kyc_donors_only: bool,
     pub cw3_threshold: Threshold,
     pub cw3_max_voting_period: u64,
-<<<<<<< HEAD
 
     pub whitelisted_beneficiaries: Vec<String>, // if populated, only the listed Addresses can withdraw/receive funds from the Endowment (if empty, anyone can receive)
     pub whitelisted_contributors: Vec<String>, // if populated, only the listed Addresses can contribute to the Endowment (if empty, anyone can donate)
@@ -158,10 +157,8 @@
     pub withdraw_fee: Option<EndowmentFee>,
     pub deposit_fee: Option<EndowmentFee>,
     pub aum_fee: Option<EndowmentFee>,
-    pub dao: Option<DaoSetup>, // SubDAO setup options
-=======
+    pub dao: Option<DaoSetup>,      // SubDAO setup options
     pub proposal_link: Option<u64>, // link back to the proposal that created an Endowment (set @ init)
->>>>>>> a8cabc0b
 }
 
 #[derive(Serialize, Deserialize, Clone, Debug, PartialEq, JsonSchema)]
