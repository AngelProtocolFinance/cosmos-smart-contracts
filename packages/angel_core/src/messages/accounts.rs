--- conflicted
+++ resolved
@@ -1,15 +1,10 @@
-<<<<<<< HEAD
 use crate::messages::dao_token::CurveType;
 use crate::messages::vault::AccountTransferMsg;
 use crate::structs::{
     EndowmentFee, FundingSource, Profile, RebalanceDetails, SettingsController, StrategyComponent,
 };
-use cosmwasm_std::{Addr, Decimal};
-=======
-use crate::structs::{FundingSource, Profile};
 use cosmwasm_std::{Addr, Decimal, Uint128};
 use cw20::Cw20ReceiveMsg;
->>>>>>> df1c4152
 use cw4::Member;
 use cw_asset::AssetInfoBase;
 use schemars::JsonSchema;
@@ -42,7 +37,6 @@
     pub beneficiary: String, // address that funds are disbursed to for withdrawals & in a good-standing liquidation(winding up)
     pub profile: Profile,    // struct holding the Endowment info
     pub cw4_members: Vec<Member>,
-<<<<<<< HEAD
     pub earnings_fee: Option<EndowmentFee>,
     pub withdraw_fee: Option<EndowmentFee>,
     pub deposit_fee: Option<EndowmentFee>,
@@ -53,9 +47,7 @@
     pub user_reserve_ust_lp_pair_contract: Option<String>, // Address of lp pair contract(cw20 token above - UST)
     pub settings_controller: Option<SettingsController>,
     pub parent: Option<Addr>,
-=======
     pub kyc_donors_only: bool,
->>>>>>> df1c4152
 }
 
 #[derive(Serialize, Deserialize, Clone, Debug, PartialEq, JsonSchema)]
@@ -113,15 +105,11 @@
 }
 
 #[derive(Serialize, Deserialize, Clone, Debug, PartialEq, JsonSchema)]
-<<<<<<< HEAD
 pub struct UpdateConfigMsg {
     pub accepted_tokens_native: Vec<String>,
     pub accepted_tokens_cw20: Vec<String>,
     pub settings_controller: Option<SettingsController>,
 }
-=======
-pub struct UpdateConfigMsg {}
->>>>>>> df1c4152
 
 #[derive(Serialize, Deserialize, Clone, Debug, PartialEq, JsonSchema)]
 pub struct Strategy {
@@ -131,7 +119,6 @@
 
 #[derive(Serialize, Deserialize, Clone, Debug, PartialEq, JsonSchema)]
 pub struct UpdateEndowmentSettingsMsg {
-<<<<<<< HEAD
     pub owner: Option<String>,
     pub whitelisted_beneficiaries: Option<Vec<String>>, // if populated, only the listed Addresses can withdraw/receive funds from the Endowment (if empty, anyone can receive)
     pub whitelisted_contributors: Option<Vec<String>>, // if populated, only the listed Addresses can contribute to the Endowment (if empty, anyone can donate)
@@ -143,10 +130,7 @@
     pub strategies: Option<Vec<StrategyComponent>>, // list of vaults and percentage for locked/liquid accounts
     pub locked_endowment_configs: Option<Vec<String>>, // list of endowment configs that cannot be changed/altered once set at creation
     pub rebalance: Option<RebalanceDetails>,
-=======
-    pub owner: String,
     pub kyc_donors_only: bool,
->>>>>>> df1c4152
 }
 
 #[derive(Serialize, Deserialize, Clone, Debug, PartialEq, JsonSchema)]
