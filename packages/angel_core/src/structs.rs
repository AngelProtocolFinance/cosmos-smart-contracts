use crate::messages::subdao_bonding_token::CurveType;
use cosmwasm_std::{Addr, Coin, Decimal, Decimal256, SubMsg, Timestamp, Uint128};
use cw20::{Balance, Cw20Coin, Cw20CoinVerified};
use cw_asset::{Asset, AssetInfo, AssetInfoBase};
use schemars::JsonSchema;
use serde::{Deserialize, Serialize};
use std::fmt;

#[derive(Serialize, Deserialize, Clone, Debug, PartialEq, JsonSchema)]
<<<<<<< HEAD
pub struct SettingsPermissions {
    owner_controlled: bool,
    gov_controlled: bool,
    modifiable_after_init: bool,
}

impl SettingsPermissions {
    pub fn default() -> Self {
        SettingsPermissions {
            owner_controlled: true,
            gov_controlled: false,
            modifiable_after_init: true,
        }
    }

    pub fn can_change(&self, sender: &Addr, owner: &Addr, gov: Option<&Addr>) -> bool {
        if sender == owner && self.owner_controlled
            || !gov.is_none() && self.gov_controlled && sender == gov.unwrap()
        {
            if self.modifiable_after_init {
                return true;
            }
        }
        return false;
=======
#[serde(rename_all = "snake_case")]
pub enum AccountType {
    Locked = 0,
    Liquid = 1,
}

impl fmt::Display for AccountType {
    fn fmt(&self, f: &mut fmt::Formatter) -> fmt::Result {
        write!(
            f,
            "{}",
            match self {
                AccountType::Locked => "locked",
                AccountType::Liquid => "liquid",
            }
        )
>>>>>>> 33924d55
    }
}

#[derive(Serialize, Deserialize, Clone, Debug, PartialEq, JsonSchema)]
<<<<<<< HEAD
pub struct SettingsController {
    pub strategies: SettingsPermissions,
    pub whitelisted_beneficiaries: SettingsPermissions,
    pub whitelisted_contributors: SettingsPermissions,
    pub withdraw_before_maturity: SettingsPermissions,
    pub maturity_time: SettingsPermissions,
    pub profile: SettingsPermissions,
    pub earnings_fee: SettingsPermissions,
    pub withdraw_fee: SettingsPermissions,
    pub deposit_fee: SettingsPermissions,
    pub aum_fee: SettingsPermissions,
    pub kyc_donors_only: SettingsPermissions,
}

impl SettingsController {
    pub fn default() -> Self {
        SettingsController {
            strategies: SettingsPermissions::default(),
            whitelisted_beneficiaries: SettingsPermissions::default(),
            whitelisted_contributors: SettingsPermissions::default(),
            withdraw_before_maturity: SettingsPermissions::default(),
            maturity_time: SettingsPermissions::default(),
            profile: SettingsPermissions::default(),
            earnings_fee: SettingsPermissions::default(),
            withdraw_fee: SettingsPermissions::default(),
            deposit_fee: SettingsPermissions::default(),
            aum_fee: SettingsPermissions::default(),
            kyc_donors_only: SettingsPermissions::default(),
=======
#[serde(rename_all = "snake_case")]
pub struct Pair {
    pub assets: [AssetInfo; 2],
    pub contract_address: Addr,
}

#[derive(Serialize, Deserialize, Clone, Debug, PartialEq, JsonSchema)]
#[serde(rename_all = "snake_case")]
pub enum SwapOperation {
    JunoSwap {
        offer_asset_info: AssetInfo,
        ask_asset_info: AssetInfo,
    },
    Loop {
        offer_asset_info: AssetInfo,
        ask_asset_info: AssetInfo,
    },
}

impl SwapOperation {
    pub fn get_offer_asset_info(&self) -> AssetInfo {
        match self {
            SwapOperation::JunoSwap {
                offer_asset_info, ..
            } => offer_asset_info.clone(),
            SwapOperation::Loop {
                offer_asset_info, ..
            } => offer_asset_info.clone(),
        }
    }

    pub fn get_ask_asset_info(&self) -> AssetInfo {
        match self {
            SwapOperation::JunoSwap { ask_asset_info, .. } => ask_asset_info.clone(),
            SwapOperation::Loop { ask_asset_info, .. } => ask_asset_info.clone(),
>>>>>>> 33924d55
        }
    }
}

#[derive(Serialize, Deserialize, Clone, Debug, PartialEq, JsonSchema)]
#[serde(rename_all = "snake_case")]
pub struct YieldVault {
    pub address: String,
    pub network: String, // Points to key in NetworkConnections storage map
    pub input_denom: String,
    pub yield_token: String,
    pub approved: bool,
    pub restricted_from: Vec<EndowmentType>,
<<<<<<< HEAD
=======
    pub acct_type: AccountType,
>>>>>>> 33924d55
}

#[derive(Serialize, Deserialize, Clone, Debug, PartialEq, JsonSchema)]
#[serde(rename_all = "snake_case")]
pub struct VaultRate {
    pub vault_addr: String,
    pub fx_rate: Decimal256,
}

#[derive(Serialize, Deserialize, Clone, Debug, PartialEq, JsonSchema)]
#[serde(rename_all = "snake_case")]
pub struct OneOffVaults {
    pub locked: Vec<Addr>,
    pub liquid: Vec<Addr>,
}

impl OneOffVaults {
    pub fn default() -> Self {
        OneOffVaults {
            locked: vec![],
            liquid: vec![],
        }
    }

    pub fn get(&self, acct_type: AccountType) -> Vec<Addr> {
        match acct_type {
            AccountType::Locked => self.locked.clone(),
            AccountType::Liquid => self.liquid.clone(),
        }
    }
}

#[derive(Serialize, Deserialize, Clone, Debug, PartialEq, JsonSchema)]
#[serde(rename_all = "snake_case")]
pub struct AccountStrategies {
    pub locked: Vec<StrategyComponent>,
    pub liquid: Vec<StrategyComponent>,
}

impl AccountStrategies {
    pub fn default() -> Self {
        AccountStrategies {
            locked: vec![],
            liquid: vec![],
        }
    }

    pub fn get(&self, acct_type: AccountType) -> Vec<StrategyComponent> {
        match acct_type {
            AccountType::Locked => self.locked.clone(),
            AccountType::Liquid => self.liquid.clone(),
        }
    }

    pub fn set(&mut self, acct_type: AccountType, strategy: Vec<StrategyComponent>) {
        match acct_type {
            AccountType::Locked => self.locked = strategy,
            AccountType::Liquid => self.liquid = strategy,
        }
    }
}

#[derive(Serialize, Deserialize, Clone, Debug, PartialEq, JsonSchema)]
#[serde(rename_all = "snake_case")]
pub struct StrategyComponent {
    pub vault: String,       // Vault SC Address
    pub percentage: Decimal, // percentage of funds to invest
}

#[derive(Serialize, Deserialize, Clone, PartialEq, JsonSchema, Debug, Default)]
pub struct RedeemResults {
    pub messages: Vec<SubMsg>,
    pub total: Uint128,
}

#[derive(Serialize, Deserialize, Clone, Debug, PartialEq, JsonSchema)]
#[serde(rename_all = "snake_case")]
pub struct SplitDetails {
    pub max: Decimal,
    pub min: Decimal,
    pub default: Decimal, // for when a split parameter is not provided
}

impl SplitDetails {
    pub fn default() -> Self {
        SplitDetails {
            min: Decimal::zero(),
            max: Decimal::one(),
            default: Decimal::percent(50),
        }
    }
}

#[derive(Serialize, Deserialize, Clone, Debug, PartialEq, JsonSchema)]
#[serde(rename_all = "snake_case")]
pub struct RebalanceDetails {
    pub rebalance_liquid_invested_profits: bool, // should invested portions of the liquid account be rebalanced?
    pub locked_interests_to_liquid: bool, // should Locked acct interest earned be distributed to the Liquid Acct?
    pub interest_distribution: Decimal, // % of Locked acct interest earned to be distributed to the Liquid Acct
    pub locked_principle_to_liquid: bool, // should Locked acct principle be distributed to the Liquid Acct?
    pub principle_distribution: Decimal, // % of Locked acct principle to be distributed to the Liquid Acct
}

impl RebalanceDetails {
    pub fn default() -> Self {
        RebalanceDetails {
            rebalance_liquid_invested_profits: false,
            locked_interests_to_liquid: false,
            interest_distribution: Decimal::percent(20),
            locked_principle_to_liquid: false,
            principle_distribution: Decimal::zero(),
        }
    }
}

#[derive(Serialize, Deserialize, Clone, Debug, PartialEq, JsonSchema)]
#[serde(rename_all = "snake_case")]
pub struct EndowmentEntry {
<<<<<<< HEAD
    pub address: Addr,
=======
    pub id: u32,
>>>>>>> 33924d55
    pub owner: String,
    pub status: EndowmentStatus,
    pub endow_type: EndowmentType,
    pub name: Option<String>,
    pub logo: Option<String>,
    pub image: Option<String>,
    pub tier: Option<Tier>,
<<<<<<< HEAD
    pub un_sdg: Option<u64>,
=======
    pub categories: Categories,
>>>>>>> 33924d55
}

#[derive(Serialize, Deserialize, Clone, Debug, PartialEq, JsonSchema)]
pub enum EndowmentStatus {
    Inactive = 0, // Default state when new Endowment is created
    // Statuses below are set by DANO or AP Team
    Approved = 1, // Allowed to receive donations and process withdrawals
    Frozen = 2,   // Temp. hold is placed on withdraw from an Endowment
    Closed = 3,   // Status for final Liquidations(good-standing) or Terminations(poor-standing)
}

impl fmt::Display for EndowmentStatus {
    fn fmt(&self, f: &mut fmt::Formatter) -> fmt::Result {
        write!(
            f,
            "{}",
            match self {
                EndowmentStatus::Inactive => "0",
                EndowmentStatus::Approved => "1",
                EndowmentStatus::Frozen => "2",
                EndowmentStatus::Closed => "3",
            }
        )
    }
}

#[derive(Serialize, Deserialize, Clone, Debug, PartialEq, JsonSchema)]
pub enum Tier {
    Level1 = 1,
    Level2 = 2,
    Level3 = 3,
}

impl fmt::Display for Tier {
    fn fmt(&self, f: &mut fmt::Formatter) -> fmt::Result {
        write!(
            f,
            "{}",
            match self {
                Tier::Level1 => "1",
                Tier::Level2 => "2",
                Tier::Level3 => "3",
            }
        )
    }
}

#[derive(Serialize, Deserialize, Clone, Debug, PartialEq, JsonSchema)]
#[serde(rename_all = "snake_case")]
pub enum Beneficiary {
    Endowment { id: u32 },
    IndexFund { id: u64 },
    Wallet { address: String },
}

#[derive(Serialize, Deserialize, Clone, Debug, PartialEq, JsonSchema)]
pub enum EndowmentType {
    Charity,
    Normal,
}

impl fmt::Display for EndowmentType {
    fn fmt(&self, f: &mut fmt::Formatter) -> fmt::Result {
        write!(
            f,
            "{}",
            match self {
                EndowmentType::Charity => "charity",
                EndowmentType::Normal => "normal",
            }
        )
    }
}

#[derive(Serialize, Deserialize, Clone, Debug, PartialEq, JsonSchema)]
#[serde(rename_all = "snake_case")]
pub struct IndexFund {
    pub id: u64,
    pub name: String,
    pub description: String,
    pub members: Vec<u32>,
    pub rotating_fund: Option<bool>, // set a fund as a rotating fund
    // Fund Specific: over-riding SC level setting to handle a fixed split value
    // Defines the % to split off into liquid account, and if defined overrides all other splits
    pub split_to_liquid: Option<Decimal>,
    // Used for one-off funds that have an end date (ex. disaster recovery funds)
    pub expiry_time: Option<u64>,   // datetime int of index fund expiry
    pub expiry_height: Option<u64>, // block equiv of the expiry_datetime
}

impl IndexFund {
    pub fn is_expired(&self, env_height: u64, env_time: Timestamp) -> bool {
        if (self.expiry_height != None && env_height >= self.expiry_height.unwrap())
            || (self.expiry_time != None
                && env_time >= Timestamp::from_seconds(self.expiry_time.unwrap()))
        {
            return true;
        }
        false
    }
}

#[derive(Serialize, Deserialize, Clone, PartialEq, JsonSchema, Debug)]
pub struct AcceptedTokens {
    pub native: Vec<String>,
    pub cw20: Vec<String>,
}

impl AcceptedTokens {
    pub fn default() -> Self {
        AcceptedTokens {
            native: vec![
                "ibc/B3504E092456BA618CC28AC671A71FB08C6CA0FD0BE7C8A5B5A3E2DD933CC9E4".to_string(),
            ],
            cw20: vec![],
        }
    }
    pub fn native_valid(&self, denom: String) -> bool {
        matches!(self.native.iter().position(|d| *d == denom), Some(_i))
    }
    pub fn cw20_valid(&self, addr: String) -> bool {
        matches!(self.cw20.iter().position(|a| *a == addr), Some(_i))
    }
}

#[derive(Serialize, Deserialize, Clone, PartialEq, JsonSchema, Debug)]
#[serde(rename_all = "snake_case")]
pub struct EndowmentBalanceResponse {
    pub tokens_on_hand: BalanceInfo,
    pub oneoff_locked: Vec<(String, Uint128)>,
    pub oneoff_liquid: Vec<(String, Uint128)>,
    pub strategies_locked: Vec<(String, Uint128)>,
    pub strategies_liquid: Vec<(String, Uint128)>,
}

#[derive(Serialize, Deserialize, Clone, PartialEq, JsonSchema, Debug)]
#[serde(rename_all = "snake_case")]
pub struct VaultsBalanceInfo {
    locked: Vec<(String, Uint128)>,
    liquid: Vec<(String, Uint128)>,
}

#[derive(Serialize, Deserialize, Clone, PartialEq, JsonSchema, Debug)]
#[serde(rename_all = "snake_case")]
pub struct BalanceInfo {
    pub locked: GenericBalance,
    pub liquid: GenericBalance,
}

impl BalanceInfo {
    pub fn default() -> Self {
        BalanceInfo {
            locked: GenericBalance::default(),
            liquid: GenericBalance::default(),
        }
    }

    pub fn get(&self, acct_type: &AccountType) -> GenericBalance {
        match *acct_type {
            AccountType::Locked => self.locked.clone(),
            AccountType::Liquid => self.liquid.clone(),
        }
    }
}

#[derive(Serialize, Deserialize, Clone, PartialEq, JsonSchema, Debug, Default)]
pub struct GenericBalance {
    pub native: Vec<Coin>,
    pub cw20: Vec<Cw20CoinVerified>,
}

impl GenericBalance {
    pub fn default() -> Self {
        GenericBalance {
            cw20: vec![],
            native: vec![],
        }
    }
    pub fn set_token_balances(&mut self, tokens: Balance) {
        match tokens {
            Balance::Native(balance) => {
                for token in balance.0 {
                    let index = self.native.iter().enumerate().find_map(|(i, exist)| {
                        if exist.denom == token.denom {
                            Some(i)
                        } else {
                            None
                        }
                    });
                    match index {
                        Some(idx) => self.native[idx].amount = token.amount,
                        None => self.native.push(token),
                    }
                }
            }
            Balance::Cw20(token) => {
                let index = self.cw20.iter().enumerate().find_map(|(i, exist)| {
                    if exist.address == token.address {
                        Some(i)
                    } else {
                        None
                    }
                });
                match index {
                    Some(idx) => self.cw20[idx].amount = token.amount,
                    None => self.cw20.push(token),
                }
            }
        };
    }
    pub fn get_denom_amount(&self, denom: String) -> Asset {
        let coin = match self.native.iter().find(|t| t.denom == *denom) {
            Some(coin) => coin.clone(),
            None => Coin {
                amount: Uint128::zero(),
                denom: denom.to_string(),
            },
        };
        Asset {
            info: AssetInfoBase::Native(coin.denom),
            amount: coin.amount,
        }
    }
    pub fn cw20_list(&self) -> Vec<Cw20Coin> {
        self.cw20
            .clone()
            .into_iter()
            .map(|token| Cw20Coin {
                address: token.address.into(),
                amount: token.amount,
            })
            .collect()
    }
    pub fn get_token_amount(&self, token_address: Addr) -> Asset {
        let amount = self
            .cw20_list()
            .iter()
            .find(|token| token.address == token_address)
            .unwrap_or(&Cw20Coin {
                amount: Uint128::zero(),
                address: token_address.to_string(),
            })
            .clone()
            .amount;

        Asset {
            info: AssetInfoBase::Cw20(token_address),
            amount,
        }
    }
    pub fn receive_generic_balance(&mut self, tokens: GenericBalance) {
        for token in tokens.native.iter() {
            let index = self.native.iter().enumerate().find_map(|(i, exist)| {
                if exist.denom == token.denom {
                    Some(i)
                } else {
                    None
                }
            });
            match index {
                Some(idx) => self.native[idx].amount += token.amount,
                None => self.native.push(token.clone()),
            }
        }
        for token in tokens.cw20.iter() {
            let index = self.cw20.iter().enumerate().find_map(|(i, exist)| {
                if exist.address == token.address {
                    Some(i)
                } else {
                    None
                }
            });
            match index {
                Some(idx) => self.cw20[idx].amount += token.amount,
                None => self.cw20.push(token.clone()),
            }
        }
    }
    pub fn split_balance(&mut self, split_factor: Uint128) -> GenericBalance {
        let mut split_bal = self.clone();
        split_bal.native = split_bal
            .native
            .iter()
            .map(|token| Coin {
                denom: token.denom.clone(),
                amount: token.amount.checked_div(split_factor).unwrap(),
            })
            .collect();
        split_bal.cw20 = split_bal
            .cw20
            .iter()
            .enumerate()
            .map(|(_i, token)| Cw20CoinVerified {
                address: token.address.clone(),
                amount: token.amount.checked_div(split_factor).unwrap(),
            })
            .collect();
        split_bal
    }
    pub fn add_tokens(&mut self, add: Balance) {
        match add {
            Balance::Native(balance) => {
                for token in balance.0 {
                    let index = self.native.iter().enumerate().find_map(|(i, exist)| {
                        if exist.denom == token.denom {
                            Some(i)
                        } else {
                            None
                        }
                    });
                    match index {
                        Some(idx) => self.native[idx].amount += token.amount,
                        None => self.native.push(token),
                    }
                }
            }
            Balance::Cw20(token) => {
                let index = self.cw20.iter().enumerate().find_map(|(i, exist)| {
                    if exist.address == token.address {
                        Some(i)
                    } else {
                        None
                    }
                });
                match index {
                    Some(idx) => self.cw20[idx].amount += token.amount,
                    None => self.cw20.push(token),
                }
            }
        };
    }
    pub fn deduct_tokens(&mut self, deduct: Balance) {
        match deduct {
            Balance::Native(balance) => {
                for token in balance.0 {
                    let index = self.native.iter().enumerate().find_map(|(i, exist)| {
                        if exist.denom == token.denom {
                            Some(i)
                        } else {
                            None
                        }
                    });
                    if let Some(idx) = index {
                        self.native[idx].amount -= token.amount
                    }
                }
            }
            Balance::Cw20(token) => {
                let index = self.cw20.iter().enumerate().find_map(|(i, exist)| {
                    if exist.address == token.address {
                        Some(i)
                    } else {
                        None
                    }
                });
                if let Some(idx) = index {
                    self.cw20[idx].amount -= token.amount
                }
            }
        };
    }
}

#[derive(Serialize, Deserialize, Clone, Debug, PartialEq, JsonSchema)]
#[serde(rename_all = "snake_case")]
pub struct SocialMedialUrls {
    pub facebook: Option<String>,
    pub twitter: Option<String>,
    pub linkedin: Option<String>,
}

#[derive(Serialize, Deserialize, Clone, Debug, PartialEq, JsonSchema)]
#[serde(rename_all = "snake_case")]
pub struct AllianceMember {
    pub name: String,
    pub logo: Option<String>,
    pub website: Option<String>,
}

#[derive(Serialize, Deserialize, Clone, Debug, PartialEq, JsonSchema)]
pub struct DaoSetup {
    pub quorum: Decimal,
    pub threshold: Decimal,
    pub voting_period: u64,
    pub timelock_period: u64,
    pub expiration_period: u64,
    pub proposal_deposit: Uint128,
    pub snapshot_period: u64,
    pub token: DaoToken,
}

#[derive(Serialize, Deserialize, Clone, Debug, PartialEq, JsonSchema)]
#[serde(rename_all = "snake_case")]
<<<<<<< HEAD
pub enum DaoToken {
    // Option1: Existing cw20 contract
    ExistingCw20(String),
    // Create new cw20 with initial-supply
    NewCw20 {
        initial_supply: Uint128,
        name: String,
        symbol: String,
    },
    // Option3: Create new "bonding-curve"
    BondingCurve {
        curve_type: CurveType,
        name: String,
        symbol: String,
        decimals: u8,
        reserve_denom: String,
        reserve_decimals: u8,
        unbonding_period: u64,
    },
}

#[derive(Serialize, Deserialize, Clone, Debug, PartialEq, JsonSchema)]
pub enum DonationMatch {
    // Endowment uses HALO Token for their matching reserve (no inputs needed, as we store this info in Registrar)
    HaloTokenReserve {},
    // Endowment uses a different CW20 Token for their mtching reserve
    Cw20TokenReserve {
        reserve_addr: String, // Address of CW20 token, which user wants to use as reserve token in donation_matching
        lp_addr: String, // Address of LP contract (assumes to be a wasmswap/junoswap esque contract)
    },
=======
pub struct TransactionRecord {
    pub block: u64,
    pub sender: Addr,
    pub recipient: Option<Addr>,
    pub assets: GenericBalance,
}

#[derive(Serialize, Deserialize, Clone, Debug, PartialEq, JsonSchema)]
#[serde(rename_all = "snake_case")]
pub struct Categories {
    pub sdgs: Vec<u8>, // u8 maps one of the 17 UN SDG
    pub general: Vec<u8>,
}

impl Categories {
    fn default() -> Self {
        Categories {
            sdgs: vec![],
            general: vec![],
        }
    }
>>>>>>> 33924d55
}

#[derive(Serialize, Deserialize, Clone, Debug, PartialEq, JsonSchema)]
#[serde(rename_all = "snake_case")]
pub struct Profile {
    pub name: String, // name of the Charity Endowment
    pub overview: String,
    pub categories: Categories, // SHOULD NOT be editable for now (only the Config.owner, ie via the Gov contract or AP CW3 Multisig can set/update)
    pub tier: Option<u8>, // SHOULD NOT be editable for now (only the Config.owner, ie via the Gov contract or AP CW3 Multisig can set/update)
    pub logo: Option<String>,
    pub image: Option<String>,
    pub url: Option<String>,
    pub registration_number: Option<String>,
    pub country_of_origin: Option<String>,
    pub street_address: Option<String>,
    pub contact_email: Option<String>,
    pub social_media_urls: SocialMedialUrls,
    pub number_of_employees: Option<u16>,
    pub average_annual_budget: Option<String>,
    pub annual_revenue: Option<String>,
    pub charity_navigator_rating: Option<String>,
    pub endow_type: EndowmentType,
}

impl Default for Profile {
    fn default() -> Self {
        Profile {
            name: "".to_string(),
            overview: "".to_string(),
            categories: Categories::default(),
            tier: None,
            logo: None,
            image: None,
            url: None,
            registration_number: None,
            country_of_origin: None,
            street_address: None,
            contact_email: None,
            social_media_urls: SocialMedialUrls {
                facebook: None,
                twitter: None,
                linkedin: None,
            },
            number_of_employees: None,
            average_annual_budget: None,
            annual_revenue: None,
            charity_navigator_rating: None,
            endow_type: EndowmentType::Charity,
        }
    }
}

#[derive(Serialize, Deserialize, Clone, Debug, PartialEq, JsonSchema)]
#[serde(rename_all = "snake_case")]
pub struct EndowmentFee {
    pub payout_address: Addr,
    pub fee_percentage: Decimal,
    pub active: bool,
}

#[derive(Serialize, Deserialize, Clone, Debug, PartialEq, JsonSchema)]
#[serde(rename_all = "snake_case")]
pub struct NetworkInfo {
    pub name: String,
    pub chain_id: String,
    pub ibc_channel: Option<String>,
    pub ica_address: Option<Addr>,
    pub gas_limit: Option<u64>,
}

#[derive(Serialize, Deserialize, Clone, Debug, PartialEq, JsonSchema)]
#[serde(rename_all = "snake_case")]
pub struct DonationsReceived {
    pub locked: Uint128,
    pub liquid: Uint128,
}<|MERGE_RESOLUTION|>--- conflicted
+++ resolved
@@ -7,7 +7,6 @@
 use std::fmt;
 
 #[derive(Serialize, Deserialize, Clone, Debug, PartialEq, JsonSchema)]
-<<<<<<< HEAD
 pub struct SettingsPermissions {
     owner_controlled: bool,
     gov_controlled: bool,
@@ -32,7 +31,9 @@
             }
         }
         return false;
-=======
+    }
+}
+
 #[serde(rename_all = "snake_case")]
 pub enum AccountType {
     Locked = 0,
@@ -49,12 +50,10 @@
                 AccountType::Liquid => "liquid",
             }
         )
->>>>>>> 33924d55
-    }
-}
-
-#[derive(Serialize, Deserialize, Clone, Debug, PartialEq, JsonSchema)]
-<<<<<<< HEAD
+    }
+}
+
+#[derive(Serialize, Deserialize, Clone, Debug, PartialEq, JsonSchema)]
 pub struct SettingsController {
     pub strategies: SettingsPermissions,
     pub whitelisted_beneficiaries: SettingsPermissions,
@@ -83,7 +82,10 @@
             deposit_fee: SettingsPermissions::default(),
             aum_fee: SettingsPermissions::default(),
             kyc_donors_only: SettingsPermissions::default(),
-=======
+        }
+    }
+}
+
 #[serde(rename_all = "snake_case")]
 pub struct Pair {
     pub assets: [AssetInfo; 2],
@@ -119,7 +121,6 @@
         match self {
             SwapOperation::JunoSwap { ask_asset_info, .. } => ask_asset_info.clone(),
             SwapOperation::Loop { ask_asset_info, .. } => ask_asset_info.clone(),
->>>>>>> 33924d55
         }
     }
 }
@@ -133,10 +134,7 @@
     pub yield_token: String,
     pub approved: bool,
     pub restricted_from: Vec<EndowmentType>,
-<<<<<<< HEAD
-=======
     pub acct_type: AccountType,
->>>>>>> 33924d55
 }
 
 #[derive(Serialize, Deserialize, Clone, Debug, PartialEq, JsonSchema)]
@@ -255,11 +253,8 @@
 #[derive(Serialize, Deserialize, Clone, Debug, PartialEq, JsonSchema)]
 #[serde(rename_all = "snake_case")]
 pub struct EndowmentEntry {
-<<<<<<< HEAD
+    pub id: u32,
     pub address: Addr,
-=======
-    pub id: u32,
->>>>>>> 33924d55
     pub owner: String,
     pub status: EndowmentStatus,
     pub endow_type: EndowmentType,
@@ -267,11 +262,8 @@
     pub logo: Option<String>,
     pub image: Option<String>,
     pub tier: Option<Tier>,
-<<<<<<< HEAD
     pub un_sdg: Option<u64>,
-=======
     pub categories: Categories,
->>>>>>> 33924d55
 }
 
 #[derive(Serialize, Deserialize, Clone, Debug, PartialEq, JsonSchema)]
@@ -665,7 +657,6 @@
 
 #[derive(Serialize, Deserialize, Clone, Debug, PartialEq, JsonSchema)]
 #[serde(rename_all = "snake_case")]
-<<<<<<< HEAD
 pub enum DaoToken {
     // Option1: Existing cw20 contract
     ExistingCw20(String),
@@ -696,7 +687,9 @@
         reserve_addr: String, // Address of CW20 token, which user wants to use as reserve token in donation_matching
         lp_addr: String, // Address of LP contract (assumes to be a wasmswap/junoswap esque contract)
     },
-=======
+}
+
+#[derive(Serialize, Deserialize, Clone, Debug, PartialEq, JsonSchema)]
 pub struct TransactionRecord {
     pub block: u64,
     pub sender: Addr,
@@ -718,7 +711,6 @@
             general: vec![],
         }
     }
->>>>>>> 33924d55
 }
 
 #[derive(Serialize, Deserialize, Clone, Debug, PartialEq, JsonSchema)]
