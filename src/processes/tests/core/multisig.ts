/* eslint-disable @typescript-eslint/no-explicit-any */
import chalk from "chalk";
import * as chai from "chai";
import chaiAsPromised from "chai-as-promised";
import { SigningCosmWasmClient } from "@cosmjs/cosmwasm-stargate";
import { sendTransaction, toEncodedBinary, VoteOption } from "../../../utils/juno/helpers";

chai.use(chaiAsPromised);
const { expect } = chai;

<<<<<<< HEAD
// export enum VoteOption {
//   YES,
//   NO,
// }
=======
export enum VoteOption {
  YES,
  NO,
}

export async function testQueryMultisigConfig(
  juno: SigningCosmWasmClient,
  cw3: string,
): Promise<void> {
  process.stdout.write("Test - Query multisig config");
  const result: any = await juno.queryContractSmart(cw3, {config: {}});

  console.log(result);
  console.log(chalk.green(" Passed!"));
}

export async function testQueryProposal(
  juno: SigningCosmWasmClient,
  cw3: string,
  proposal_id: number
): Promise<void> {
  process.stdout.write("Test - Query proposal by id");
  const result: any = await juno.queryContractSmart(cw3, {
    proposal: { proposal_id },
  });

  console.log(result);
  console.log(chalk.green(" Passed!"));
}
>>>>>>> 489f4532

export async function testQueryProposalList(
  juno: SigningCosmWasmClient,
  cw3: string,
): Promise<void> {
  process.stdout.write("Test - Query proposal list");
  const result: any = await juno.queryContractSmart(cw3, {
    proposal_list: {},
  });

  console.log(result);
  console.log(chalk.green(" Passed!"));
}

//----------------------------------------------------------------------------------------
// TEST: Add a new AP Team Member to the C4 AP Team Group
//
// SCENARIO:
// New AP Team Wallet needs to be added to the C4 Group. Done via a new proposal
// by an existing group member, approved with YES votes, and executed by any wallet.
//
//----------------------------------------------------------------------------------------

export async function testAddMemberToC4Group(
  juno: SigningCosmWasmClient,
  apTeam: string,
  cw3: string,
  cw4Grp: string,
  new_member: string
): Promise<void> {
  process.stdout.write("Test - Propose adding a new member to AP Team C4 Group");

  // proposal to add new member
  const proposal = await sendTransaction(juno, apTeam, cw3, {
    propose: {
      title: "New CW4 member",
      description: "New member for the CW4 AP Team Group.",
      msgs: [
        {
          wasm: {
            execute: {
              contract_addr: cw4Grp,
              funds: [],
              msg: toEncodedBinary({
                update_members: {
                  add: [{ addr: new_member, weight: 1 }],
                  remove: [],
                },
              }),
            },
          },
        },
      ],
    },
  });
  const proposal_id = proposal.logs[0].events
    .find((event) => {
      return event.type == "wasm";
    })
    ?.attributes.find((attribute) => {
      return attribute.key == "proposal_id";
    })?.value as string;

  console.log(chalk.green(" Passed!"));
}

export async function testProposalApprovingEndowment(
  juno: SigningCosmWasmClient,
  apTeam: string,
  cw3: string,
  accounts: string,
  endowment: number,
): Promise<void> {
  process.stdout.write("Test - CW3 Member Proposes to Approve an Endowment");

  const proposal = await sendTransaction(juno, apTeam, cw3, {
    propose: {
      title: "Approve an Endowment",
      description: "Proposal to change the status of an endowment to APPROVED",
      msgs: [
        {
          wasm: {
            execute: {
              contract_addr: accounts,
              funds: [],
              msg: toEncodedBinary({
                update_endowment_status: {
                  endowment_id: endowment,
                  status: 1,
                  beneficiary: undefined,
                },
              }),
            },
          },
        },
      ],
    },
  });
  const proposal_id = proposal.logs[0].events
    .find((event) => {
      return event.type == "wasm";
    })
    ?.attributes.find((attribute) => {
      return attribute.key == "proposal_id";
    })?.value as string;

  console.log(chalk.green(` Proposal ID: ${proposal_id}`));
  console.log(chalk.green(" Done!"));
}

//----------------------------------------------------------------------------------------
// TEST: Cast vote on poll
//
// SCENARIO:
// AP Team CW3 member can vote on the open poll
//
//----------------------------------------------------------------------------------------
export async function testCw3CastVote(
  juno: SigningCosmWasmClient,
  apTeam: string,
  cw3: string,
  proposal_id: number,
  // vote: VoteOption,
  vote: string,
): Promise<void> {
  process.stdout.write("Test - Cast vote");

  await expect(
    sendTransaction(juno, apTeam, cw3, {
      // vote: { proposal_id, vote: true },
      vote: { proposal_id, vote },
    })
  );
  console.log(chalk.green(" Passed!"));
}


//----------------------------------------------------------------------------------------
// TEST: Cast vote on Charity Application poll
//
// SCENARIO:
// AP Review Team CW3 member can vote on the open Charity Application poll
//
//----------------------------------------------------------------------------------------
export async function testCw3CastApplicationVote(
  juno: SigningCosmWasmClient,
  apTeam: string,
  cw3: string,
  proposal_id: number,
  vote: string,
): Promise<void> {
  process.stdout.write("Test - Cast vote");

  await expect(
    sendTransaction(juno, apTeam, cw3, {
      vote_application: { proposal_id, vote },
    })
  );
  console.log(chalk.green(" Passed!"));
}


//----------------------------------------------------------------------------------------
// TEST: Execute a poll
//
// SCENARIO:
// AP Team CW3 member can execute a passed poll
//
//----------------------------------------------------------------------------------------
export async function testCw3ExecutePoll(
  juno: SigningCosmWasmClient,
  apTeam: string,
  cw3: string,
  poll_id: number,
): Promise<void> {
  process.stdout.write("Test - Execute Poll");

  await expect(
    sendTransaction(juno, apTeam, cw3, {
      execute: { proposal_id: poll_id }
    })
  );
  console.log(chalk.green(" Passed!"));
}

export async function testUpdateCw3Config(
  juno: SigningCosmWasmClient,
  apTeam: string,
  cw3: string,
<<<<<<< HEAD
  threshold: string,  // decimal
  max_voting_period: number,
  require_execution: boolean,
=======
  threshold: string,
  max_voting_period: number
>>>>>>> 489f4532
): Promise<void> {
  process.stdout.write("Test - Endowment Member Proposes changing the CW3 configs");

  const proposal = await sendTransaction(juno, apTeam, cw3, {
    propose: {
      title: "Update CW3 Configurations",
      description: "Changing the max voting period to 48 hours",
      msgs: [
        {
          wasm: {
            execute: {
              contract_addr: cw3,
              funds: [],
              msg: toEncodedBinary({
                update_config: {
                  threshold: { absolute_percentage: { percentage: threshold } },
                  max_voting_period: { height: max_voting_period },
<<<<<<< HEAD
                  require_execution: require_execution,
=======
                  require_execution: false,
                },
              }),
            },
          },
        },
      ],
    },
  });
  console.log(chalk.green(" Passed!"));
}

export async function testUpdateCw3ApplicationsConfig(
  juno: SigningCosmWasmClient,
  apTeam: string,
  cw3: string,
  threshold: string,
  max_voting_period: number,
  seed_amount: string,
  seed_split_to_liquid: string,
  dust_amount: string,
): Promise<void> {
  process.stdout.write("Test - Endowment Member Proposes changing the CW3 configs");

  const proposal = await sendTransaction(juno, apTeam, cw3, {
    propose: {
      title: "Update CW3 Configurations",
      description: "Changing the max voting period to 48 hours",
      msgs: [
        {
          wasm: {
            execute: {
              contract_addr: cw3,
              funds: [],
              msg: toEncodedBinary({
                update_config: {
                  threshold: { absolute_percentage: { percentage: threshold } },
                  max_voting_period: { height: max_voting_period },
                  require_execution: false,
                  seed_asset: { info: { native: "ibc/EAC38D55372F38F1AFD68DF7FE9EF762DCF69F26520643CF3F9D292A738D8034" }, amount: seed_amount },
                  seed_split_to_liquid,
                  new_endow_gas_money: { denom: "ujuno", amount: dust_amount },
>>>>>>> 489f4532
                },
              }),
            },
          },
        },
      ],
    },
  });
  console.log(chalk.green(" Passed!"));
}

export async function testQueryMultisigGroupWeight(
  juno: SigningCosmWasmClient,
  multisig_group: string
): Promise<void> {
  process.stdout.write("Test - Query a multisig group's total weight");
  const result: any = await juno.queryContractSmart(multisig_group, {
    total_weight: {},
  });

  console.log(result);
  console.log(chalk.green(" Passed!"));
}


export async function testQueryMultisigVoters(
  juno: SigningCosmWasmClient,
  multisig: string
): Promise<void> {
  process.stdout.write("Test - Query a multisig voters list");
  const result: any = await juno.queryContractSmart(multisig, {
    list_voters: {},
  });

  console.log(result);
  console.log(chalk.green(" Passed!"));
}

export async function testQueryProposal(
  juno: SigningCosmWasmClient,
  multisig: string,
  proposal_id: number,
): Promise<void> {
  process.stdout.write("Test - Query a proposal by ID");
  const result: any = await juno.queryContractSmart(multisig, {
    proposal: { proposal_id },
  });

  console.log(result);
  console.log(chalk.green(" Passed!"));
}

export async function testQueryListProposals(
  juno: SigningCosmWasmClient,
  multisig: string,
): Promise<void> {
  process.stdout.write("Test - Query a list of all proposals");
  const result: any = await juno.queryContractSmart(multisig, {
    list_proposals: { start_after: undefined, limit: undefined },
  });

  console.log(result);
  console.log(chalk.green(" Passed!"));
}

export async function testQueryMultisigThreshold(
  juno: SigningCosmWasmClient,
  multisig: string
): Promise<void> {
  process.stdout.write("Test - Query a multisig threshold");
  const result: any = await juno.queryContractSmart(multisig, {
    threshold: {},
  });

  console.log(result);
  console.log(chalk.green(" Passed!"));
}

export async function testQueryGroupMembersList(
  juno: SigningCosmWasmClient,
  multisig: string
): Promise<void> {
  process.stdout.write("Test - Query a multisig group members list");
  const result: any = await juno.queryContractSmart(multisig, {
    list_members: {},
  });

  console.log(result);
  console.log(chalk.green(" Passed!"));
}<|MERGE_RESOLUTION|>--- conflicted
+++ resolved
@@ -8,12 +8,7 @@
 chai.use(chaiAsPromised);
 const { expect } = chai;
 
-<<<<<<< HEAD
-// export enum VoteOption {
-//   YES,
-//   NO,
-// }
-=======
+
 export enum VoteOption {
   YES,
   NO,
@@ -43,7 +38,6 @@
   console.log(result);
   console.log(chalk.green(" Passed!"));
 }
->>>>>>> 489f4532
 
 export async function testQueryProposalList(
   juno: SigningCosmWasmClient,
@@ -233,14 +227,9 @@
   juno: SigningCosmWasmClient,
   apTeam: string,
   cw3: string,
-<<<<<<< HEAD
   threshold: string,  // decimal
   max_voting_period: number,
   require_execution: boolean,
-=======
-  threshold: string,
-  max_voting_period: number
->>>>>>> 489f4532
 ): Promise<void> {
   process.stdout.write("Test - Endowment Member Proposes changing the CW3 configs");
 
@@ -258,10 +247,7 @@
                 update_config: {
                   threshold: { absolute_percentage: { percentage: threshold } },
                   max_voting_period: { height: max_voting_period },
-<<<<<<< HEAD
                   require_execution: require_execution,
-=======
-                  require_execution: false,
                 },
               }),
             },
@@ -303,7 +289,6 @@
                   seed_asset: { info: { native: "ibc/EAC38D55372F38F1AFD68DF7FE9EF762DCF69F26520643CF3F9D292A738D8034" }, amount: seed_amount },
                   seed_split_to_liquid,
                   new_endow_gas_money: { denom: "ujuno", amount: dust_amount },
->>>>>>> 489f4532
                 },
               }),
             },
