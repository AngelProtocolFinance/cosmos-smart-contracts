--- conflicted
+++ resolved
@@ -163,12 +163,11 @@
   testQueryVestingAccounts,
 } from "./halo/vesting";
 import {
-<<<<<<< HEAD
   testInstantiateSubDao,
   testInstantiateSubDaoToken,
   testInstantiateDonationMatchContract,
 } from "./core/subdao";
-=======
+import {
   testSendDepositToGiftcards,
   testClaimGiftcardsDeposit,
   testSpendGiftcardsBalance,
@@ -176,7 +175,6 @@
   testQueryGiftcardsConfig,
   testQueryGiftcardsDeposit 
 } from "./core/accessories";
->>>>>>> 489f4532
 import { localjuno } from "../../config/localjunoConstants";
 import { localibc } from "../../config/localIbcConstants";
 
@@ -254,15 +252,9 @@
 
   /* --- MULTISIG contracts --- */
   // await testAddMemberToC4Group(actors.apTeam.client, actors.apTeam.addr, cw3ApTeam, cw4GrpApTeam, actors.apTeam2.addr);
-<<<<<<< HEAD
   // await testUpdateCw3Config(actors.apTeam.client, actors.apTeam.addr, cw3ApTeam, "0.5", 25000, false);
   // await testProposalApprovingEndowment(actors.apTeam.client, actors.apTeam.addr, cw3ApTeam, accounts, 1);
   // await testCw3CastVote(actors.apTeam2.client, actors.apTeam2.addr, cw3ApTeam, 4, `yes`);
-=======
-  // await testUpdateCw3Config(actors.apTeam.client, actors.apTeam.addr, cw3ApTeam, "50", 25000);
-  // await testProposalApprovingEndowment(actors.apTeam.client, actors.apTeam.addr, cw3ApTeam, registrar, 1);
-  // await testCw3CastVote(actors.apTeam2.client, actors.apTeam2.addr, cw3ApTeam, 7, `yes`);
->>>>>>> 489f4532
   // await testCw3ExecutePoll(actors.apTeam.client, actors.apTeam.addr, cw3ApTeam, 3);
   // await testQueryMultisigVoters(actors.apTeam.client, cw3ApTeam);
   // await testQueryProposal(actors.apTeam.client, cw3ApTeam, 3);
