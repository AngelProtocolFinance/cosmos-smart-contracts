--- conflicted
+++ resolved
@@ -202,18 +202,7 @@
   // await testRejectUnapprovedDonations(terra, pleb, endowmentContract3);
   // await testDonorSendsToIndexFund(terra, pleb, indexFund);
   // await testTcaMemberSendsToIndexFund(terra, tca, indexFund);
-<<<<<<< HEAD
-  // await testAngelTeamCanTriggerVaultsHarvest(
-  //   terra,
-  //   apTeam,
-  //   charity1,
-  //   registrar,
-  //   haloCollector,
-  //   "0.1"
-  // );
-=======
   // await testAngelTeamCanTriggerVaultsHarvest(terra, apTeam, charity1, registrar, haloCollector, "0.5");
->>>>>>> a236c2d4
   // await testCharityCanUpdateStrategies(terra, charity1, endowmentContract1, anchorVault1, anchorVault2);
   // await testBeneficiaryCanWithdrawFromLiquid(terra, charity1, endowmentContract1, anchorVault1, anchorVault2);
   // await testUpdatingRegistrarConfigs(terra, apTeam, registrar, haloGov);
