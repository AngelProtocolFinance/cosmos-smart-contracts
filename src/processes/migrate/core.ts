--- conflicted
+++ resolved
@@ -39,11 +39,7 @@
   // await migrateCw3Multisig(terra, apTeam, cw3ApTeam);
   // await migrateGuardianAngelsMultisig(terra, apTeam, cw3GuardianAngels);
   // await migrateIndexFund(terra, apTeam, indexFund);
-<<<<<<< HEAD
   // await migrateExistingAccounts(terra, apTeam, registrar, endowmentContracts);
-=======
-  // await migrateExistingAccounts(terra, apTeam, registrar, undefined, []);
->>>>>>> 416ddb77
   // await migrateVaults(terra, apTeam, vaultContracts);
 }
 
