/* eslint-disable @typescript-eslint/no-unused-vars */
/* eslint-disable @typescript-eslint/no-explicit-any */
import * as path from "path";
import chalk from "chalk";
import { SigningCosmWasmClient } from "@cosmjs/cosmwasm-stargate";
import { sendMessageViaCw3Proposal, sendMessagesViaCw3Proposal, sendTransaction, storeCode, migrateContract, storeAndMigrateContract, toEncodedBinary } from "../../utils/juno/helpers";
import { wasm_path } from "../../config/wasmPaths";

// -----------------------------
// Base functions to migrate contracts with
// -----------------------------
export async function migrateCore(
  juno: SigningCosmWasmClient,
  apTeam: string,
  registrar: string,
  indexFund: string,
  accounts: string,
  cw4GrpApTeam: string,
  cw3ApTeam: string,
  cw4GrpReviewTeam: string,
  cw3ReviewTeam: string,
  swapRouter: string,
<<<<<<< HEAD
  settingsController: string,
=======
  giftcards: string,
>>>>>>> 489f4532
  vaultContracts: string[],
): Promise<void> {
  // run the migrations desired
  // await migrateEndowmentCw3s(juno, apTeam, cw3ApTeam, registrar, accounts, 0);
  // await migrateVaults(juno, apTeam, vaultContracts);
<<<<<<< HEAD
  // await storeAndMigrateContract(juno, apTeam, registrar, 'registrar.wasm', { fee_charity: '0.2', fee_normal: '0.2', settings_controller_contract: settingsController });
=======
  // await storeAndMigrateContract(juno, apTeam, registrar, 'registrar.wasm');
  // await storeAndMigrateContract(juno, apTeam, accounts, 'accounts.wasm');
  // await storeAndMigrateContract(juno, apTeam, indexFund, 'index_fund.wasm');
>>>>>>> 489f4532
  // await storeAndMigrateContract(juno, apTeam, cw4GrpApTeam, 'cw4_group.wasm');
  // await storeAndMigrateContract(juno, apTeam, cw3ApTeam, 'cw3_apteam.wasm');
  // await storeAndMigrateContract(juno, apTeam, cw4GrpReviewTeam, 'cw4_group.wasm');
  // await storeAndMigrateContract(juno, apTeam, cw3ReviewTeam, 'cw3_applications.wasm');
<<<<<<< HEAD
  // await storeAndMigrateContract(juno, apTeam, indexFund, 'index_fund.wasm');
  // await storeAndMigrateContract(juno, apTeam, accounts, 'accounts.wasm');
  // await storeAndMigrateContract(juno, apTeam, swapRouter, 'swap_router.wasm');
  // await storeAndMigrateContract(juno, apTeam, settingsController, 'settings_controller.wasm');
=======
  // await storeAndMigrateContract(juno, apTeam, swapRouter, 'swap_router.wasm');
  // await storeAndMigrateContract(juno, apTeam, giftcards, 'gift_cards.wasm');
>>>>>>> 489f4532
}

// -------------------------------------------------
//  Migrate vaults
//--------------------------------------------------
async function migrateVaults(
  juno: SigningCosmWasmClient,
  apTeam: string,
  vaults: string[]
): Promise<void> {
  process.stdout.write("Uploading Vault Wasm");
  const codeId = await storeCode(
    juno,
    apTeam,
    path.resolve(__dirname, `${wasm_path.core}/loopswap_vault.wasm`)
  );
  console.log(chalk.green(" Done!"), `${chalk.blue("codeId")}=${codeId}`);

  process.stdout.write("Migrate Vault contracts\n");
  let prom = Promise.resolve();
  let id = 1;
  vaults.forEach((vault) => {
    // eslint-disable-next-line no-async-promise-executor
    prom = prom.then(
      () =>
        new Promise(async (resolve, reject) => {
          try {
            await migrateContract(juno, apTeam, vault, codeId, {});
            console.log(chalk.green(`Vault ${id++} of ${vaults.length} - Done!`));
            resolve();
          } catch (e) {
            reject(e);
          }
        })
    );
  });

  await prom;
  console.log(chalk.green(" Done!"));
}

// -------------------------------------------------
//  Migrate Endowment CW3s
//--------------------------------------------------
async function migrateEndowmentCw3s(
  juno: SigningCosmWasmClient,
  apTeam: string,
  cw3ApTeam: string,
  registrar: string,
  accounts: string,
  max_id: number,
): Promise<void> {
  process.stdout.write("Uploading Endowment CW3 Wasm");
  const codeId = await storeCode(
    juno,
    apTeam,
    path.resolve(__dirname, `${wasm_path.core}/cw3_endowment.wasm`)
  );
  console.log(chalk.green(" Done!"), `${chalk.blue("codeId")}=${codeId}`);

  process.stdout.write("Ensure Registrar has the latest Endowment CW3 Wasm code set");
  await sendMessageViaCw3Proposal(juno, apTeam, cw3ApTeam, registrar, { update_config: { cw3_code: codeId } });

  process.stdout.write(`Migrate all Endowment CW3 contracts (max id: ${max_id})\n`);
  let prom = Promise.resolve();
  let final_msgs: any[] = [];
  const ids_range = new Array(max_id).fill(0).map((d, i) => i + 1);
  ids_range.forEach((id) => {
    // eslint-disable-next-line no-async-promise-executor
    prom = prom.then(
      () =>
        new Promise(async (resolve, reject) => {
          try {
            console.log(chalk.yellow(`Building migration message for Endowment ID: ${id}`));
            const res = await juno.queryContractSmart(accounts, { endowment: { id } });
            const cw3 = res.owner as string;
            // push a new migration message to the array
            final_msgs.push({
              wasm: {
                migrate: {
                  contract_addr: cw3,
                  new_code_id: codeId,
                  msg: toEncodedBinary({})
                },
              },
            });
            resolve();
          } catch (e) {
            reject(e);
          }
        })
    );
  });
  await prom;
  await sendMessagesViaCw3Proposal(juno, apTeam, cw3ApTeam, "Migrate several Endowment multisig contracts", final_msgs);
  console.log(chalk.green(" Done!"));
}<|MERGE_RESOLUTION|>--- conflicted
+++ resolved
@@ -20,36 +20,23 @@
   cw4GrpReviewTeam: string,
   cw3ReviewTeam: string,
   swapRouter: string,
-<<<<<<< HEAD
   settingsController: string,
-=======
   giftcards: string,
->>>>>>> 489f4532
   vaultContracts: string[],
 ): Promise<void> {
   // run the migrations desired
   // await migrateEndowmentCw3s(juno, apTeam, cw3ApTeam, registrar, accounts, 0);
   // await migrateVaults(juno, apTeam, vaultContracts);
-<<<<<<< HEAD
   // await storeAndMigrateContract(juno, apTeam, registrar, 'registrar.wasm', { fee_charity: '0.2', fee_normal: '0.2', settings_controller_contract: settingsController });
-=======
-  // await storeAndMigrateContract(juno, apTeam, registrar, 'registrar.wasm');
   // await storeAndMigrateContract(juno, apTeam, accounts, 'accounts.wasm');
   // await storeAndMigrateContract(juno, apTeam, indexFund, 'index_fund.wasm');
->>>>>>> 489f4532
   // await storeAndMigrateContract(juno, apTeam, cw4GrpApTeam, 'cw4_group.wasm');
   // await storeAndMigrateContract(juno, apTeam, cw3ApTeam, 'cw3_apteam.wasm');
   // await storeAndMigrateContract(juno, apTeam, cw4GrpReviewTeam, 'cw4_group.wasm');
   // await storeAndMigrateContract(juno, apTeam, cw3ReviewTeam, 'cw3_applications.wasm');
-<<<<<<< HEAD
-  // await storeAndMigrateContract(juno, apTeam, indexFund, 'index_fund.wasm');
-  // await storeAndMigrateContract(juno, apTeam, accounts, 'accounts.wasm');
   // await storeAndMigrateContract(juno, apTeam, swapRouter, 'swap_router.wasm');
   // await storeAndMigrateContract(juno, apTeam, settingsController, 'settings_controller.wasm');
-=======
-  // await storeAndMigrateContract(juno, apTeam, swapRouter, 'swap_router.wasm');
   // await storeAndMigrateContract(juno, apTeam, giftcards, 'gift_cards.wasm');
->>>>>>> 489f4532
 }
 
 // -------------------------------------------------
