/* eslint-disable @typescript-eslint/no-explicit-any */
import chalk from "chalk";

import { SigningCosmWasmClient } from "@cosmjs/cosmwasm-stargate";
import { DirectSecp256k1HdWallet } from "@cosmjs/proto-signing";

import * as mainNet from "./charities";
import { 
  sendTransaction, 
  storeCode, 
  instantiateContract, 
  getWalletAddress, 
  Member 
} from "../../../utils/helpers";
import { wasm_path } from "../../../config/wasmPaths";

// -------------------------------------------------------------------------------------
// Variables
// -------------------------------------------------------------------------------------

let juno: SigningCosmWasmClient;
let apTeam: string;
let registrar: string;
let accounts: string;
let cw4GrpOwners: string;
let cw4GrpApTeam: string;
let cw3GuardianAngels: string;
let cw3ApTeam: string;
let indexFund: string;
let vault1: string;

//----------------------------------------------------------------------------------------
// Setup Contracts for MainNet
//----------------------------------------------------------------------------------------

export async function setupCore(
  _juno: SigningCosmWasmClient,
  _apTeam: string,
  treasury_address: string,
  members: Member[],
  tca_members: string[],
  config: {
    tax_rate: string;
    threshold_absolute_percentage: string;
    max_voting_period_height: number;
    max_voting_period_guardians_height: number;
    fund_rotation: number | undefined;
    fund_member_limit: number | undefined,
    turnover_to_multisig: boolean;
    is_localjuno: boolean;
    harvest_to_liquid: string;
    tax_per_block: string;
    funding_goal: string | undefined;
<<<<<<< HEAD
    charity_cw3_multisig_threshold_abs_perc: string,
    charity_cw3_multisig_max_voting_period: number,
    junoswap_pool_addr: string,
    junoswap_pool_staking: string,
=======
    charity_cw3_threshold_abs_perc: string,
    charity_cw3_max_voting_period: number,
    accepted_tokens: any | undefined,
>>>>>>> 0f547233
  }
): Promise<void> {
  // Initialize variables
  juno = _juno;
  apTeam = _apTeam;

  await setup(
    treasury_address,
    members,
    tca_members,
    config.tax_rate,
    config.threshold_absolute_percentage,
    config.max_voting_period_height,
    config.max_voting_period_guardians_height,
    config.fund_rotation,
    config.fund_member_limit,
    config.harvest_to_liquid,
    config.tax_per_block,
    config.funding_goal,
<<<<<<< HEAD
    config.junoswap_pool_addr,
    config.junoswap_pool_staking,
=======
    config.accepted_tokens,
>>>>>>> 0f547233
  );
  await mainNet.initializeCharities(juno, apTeam, registrar, indexFund);
  await mainNet.setupEndowments(
    config.charity_cw3_multisig_threshold_abs_perc,
    config.charity_cw3_multisig_max_voting_period,
  );
  await mainNet.approveEndowments();
  await mainNet.createIndexFunds();
}

async function setup(
  treasury_address: string,
  members: Member[],
  tca_members: string[],
  tax_rate: string,
  threshold_absolute_percentage: string,
  max_voting_period_height: number,
  max_voting_period_guardians_height: number,
  fund_rotation: number | undefined,
  fund_member_limit: number | undefined,
  harvest_to_liquid: string,
  tax_per_block: string,
  funding_goal: string | undefined,
<<<<<<< HEAD
  junoswap_pool_addr: string,
  junoswap_pool_staking_addr: string,
=======
  accepted_tokens: any | undefined,
>>>>>>> 0f547233
): Promise<void> {
  // Step 1. Upload all local wasm files and capture the codes for each....
  process.stdout.write("Uploading Registrar Wasm");
  const registrarCodeId = await storeCode(
    juno,
    apTeam,
    `${wasm_path.core}/registrar.wasm`
  );
  console.log(chalk.green(" Done!"), `${chalk.blue("codeId")}=${registrarCodeId}`);

  process.stdout.write("Uploading Anchor Vault Wasm");
  const vaultCodeId = await storeCode(juno, apTeam, `${wasm_path.core}/anchor.wasm`);
  console.log(chalk.green(" Done!"), `${chalk.blue("codeId")}=${vaultCodeId}`);

  process.stdout.write("Uploading Index Fund Wasm");
  const fundCodeId = await storeCode(juno, apTeam, `${wasm_path.core}/index_fund.wasm`);
  console.log(chalk.green(" Done!"), `${chalk.blue("codeId")}=${fundCodeId}`);

  process.stdout.write("Uploading Accounts Wasm");
  const accountsCodeId = await storeCode(
    juno,
    apTeam,
    `${wasm_path.core}/accounts.wasm`
  );
  console.log(chalk.green(" Done!"), `${chalk.blue("codeId")}=${accountsCodeId}`);

  process.stdout.write("Uploading CW4 Group Wasm");
  const cw4Group = await storeCode(juno, apTeam, `${wasm_path.core}/cw4_group.wasm`);
  console.log(chalk.green(" Done!"), `${chalk.blue("codeId")}=${cw4Group}`);

  process.stdout.write("Uploading CW3 MultiSig Wasm");
  const cw3MultiSig = await storeCode(
    juno,
    apTeam,
    `${wasm_path.core}/cw3_multisig.wasm`
  );
  console.log(chalk.green(" Done!"), `${chalk.blue("codeId")}=${cw3MultiSig}`);

  process.stdout.write("Uploading AP Team MultiSig Wasm");
  const apTeamMultiSig = await storeCode(
    juno,
    apTeam,
    `${wasm_path.core}/cw3_multisig.wasm`
  );
  console.log(chalk.green(" Done!"), `${chalk.blue("codeId")}=${apTeamMultiSig}`);

  // Step 2. Instantiate the key contracts
  // Registrar
  process.stdout.write("Instantiating Registrar contract");
  const registrarResult = await instantiateContract(
    juno,
    apTeam,
    apTeam,
    registrarCodeId,
    {
      accounts_code_id: accountsCodeId,
      treasury: treasury_address,
      tax_rate: tax_rate,
      default_vault: undefined,
<<<<<<< HEAD
      accepted_tokens: {
        native: ['ibc/EAC38D55372F38F1AFD68DF7FE9EF762DCF69F26520643CF3F9D292A738D8034', 'ujuno'],
        cw20: [],
      }
=======
      accepted_tokens: accepted_tokens,
>>>>>>> 0f547233
    }
  );
  registrar = registrarResult.contractAddress as string;
  console.log(chalk.green(" Done!"), `${chalk.blue("contractAddress")}=${registrar}`);

  // CW4 AP Team Group
  process.stdout.write("Instantiating CW4 AP Team Group contract");
  const cw4GrpApTeamResult = await instantiateContract(juno, apTeam, apTeam, cw4Group, {
    admin: apTeam,
    members: members,
  });
  cw4GrpApTeam = cw4GrpApTeamResult.contractAddress as string;
  console.log(chalk.green(" Done!"), `${chalk.blue("contractAddress")}=${cw4GrpApTeam}`);

  // CW3 AP Team MultiSig
  process.stdout.write("Instantiating CW3 AP Team MultiSig contract");
  const cw3ApTeamResult = await instantiateContract(
    juno,
    apTeam,
    apTeam,
    apTeamMultiSig,
    {
      group_addr: cw4GrpApTeam,
      threshold: { absolute_percentage: { percentage: threshold_absolute_percentage } },
      max_voting_period: { height: max_voting_period_height },
    }
  );
  cw3ApTeam = cw3ApTeamResult.contractAddress as string;
  console.log(chalk.green(" Done!"), `${chalk.blue("contractAddress")}=${cw3ApTeam}`);

  // Setup AP Team C3 to be the admin to it's C4 Group
  process.stdout.write(
    "AddHook & UpdateAdmin on AP Team CW4 Group to point to AP Team C3"
  );
  await sendTransaction(juno, apTeam, cw4GrpApTeam, {
    add_hook: { addr: cw3ApTeam },
  });
  await sendTransaction(juno, apTeam, cw4GrpApTeam, {
    update_admin: { admin: cw3ApTeam },
  });
  console.log(chalk.green(" Done!"));

  // Index Fund
  process.stdout.write("Instantiating Index Fund contract");
  const fundResult = await instantiateContract(juno, apTeam, apTeam, fundCodeId, {
    registrar_contract: registrar,
    fund_rotation: fund_rotation,
    fund_member_limit: fund_member_limit,
    funding_goal: funding_goal,
    accepted_tokens: accepted_tokens,
  });
  indexFund = fundResult.contractAddress as string;
  console.log(chalk.green(" Done!"), `${chalk.blue("contractAddress")}=${indexFund}`);

<<<<<<< HEAD
  // JunoSwap Vault
  process.stdout.write("Instantiating Anchor Vault contract");
  const vaultResult1 = await instantiateContract(juno, apTeam, apTeam, vaultCodeId, {
    swap_pool_addr: junoswap_pool_addr,
    staking_addr: junoswap_pool_staking_addr,
    registrar_contract: registrar,
    output_token_denom: {"native": "ibc/EAC38D55372F38F1AFD68DF7FE9EF762DCF69F26520643CF3F9D292A738D8034"},
    name: "AP DP Token - JunoSwap_Vault #1",
    symbol: "apANC1",
    decimals: 6,
    harvest_to_liquid: harvest_to_liquid,
  });
  vault1 = vaultResult1.contractAddress as string;
  console.log(chalk.green(" Done!"), `${chalk.blue("contractAddress")}=${vault1}`);
=======
  process.stdout.write("Instantiating the Accounts contract");
  const accountsResult = await instantiateContract(
    juno,
    apTeam,
    apTeam,
    accountsCodeId,
    {
      owner_sc: apTeam,
      registrar_contract: registrar,
    }
  );
  accounts = accountsResult.contractAddress as string;
  console.log(chalk.green(" Done!"), `${chalk.blue("contractAddress")}=${accounts}`);

  // Anchor Vault
  // process.stdout.write("Instantiating Anchor Vault contract");
  // const vaultResult1 = await instantiateContract(juno, apTeam, apTeam, vaultCodeId, {
  //   registrar_contract: registrar,
  //   moneymarket: registrar, // placeholder addr for now
  //   tax_per_block: tax_per_block, // 70% of Anchor's 19.5% earnings collected per block
  //   name: "AP Deposit Token - Anchor",
  //   symbol: "apANC",
  //   decimals: 6,
  //   harvest_to_liquid: harvest_to_liquid,
  // });
  // anchorVault = vaultResult1.contractAddress as string;
  // console.log(chalk.green(" Done!"), `${chalk.blue("contractAddress")}=${anchorVault}`);
>>>>>>> 0f547233

  // Step 3. AP team must approve the new anchor vault in registrar & make it the default vault
  // process.stdout.write("Approving Anchor Vault in Registrar");
  // process.stdout.write(
  //   "Set default vault in Registrar (for newly created Endowments) as Anchor Vault"
  // );
  process.stdout.write("Update Registrar with the Address of the Index Fund contract,  CW3_code_Id, CW4_code_Id");
  await sendTransaction(juno, apTeam, registrar, {
    update_config: {
<<<<<<< HEAD
      default_vault: vault1,
=======
      // default_vault: anchorVault,
      accounts_contract: accounts,
>>>>>>> 0f547233
      index_fund_contract: indexFund,
      cw3_code: cw3MultiSig,
      cw4_code: cw4Group,
    },
  });
<<<<<<< HEAD
  await sendTransaction(juno, apTeam, registrar, {
    vault_update_status: {
      vault_addr: vault1,
      approved: true,
    },
  });
  console.log(chalk.green(" Done!"));
=======
  // await sendTransaction(juno, apTeam, registrar, {
  //   vault_update_status: {
  //     vault_addr: anchorVault,
  //     approved: true,
  //   },
  // });
  // console.log(chalk.green(" Done!"));
>>>>>>> 0f547233

  // Add confirmed TCA Members to the Index Fund SCs approved list
  // process.stdout.write("Add confirmed TCA Member to allowed list");
  // await sendTransaction(juno, apTeam, indexFund, {
  //   update_tca_list: { new_list: tca_members },
  // });
  // console.log(chalk.green(" Done!"));
}<|MERGE_RESOLUTION|>--- conflicted
+++ resolved
@@ -51,16 +51,11 @@
     harvest_to_liquid: string;
     tax_per_block: string;
     funding_goal: string | undefined;
-<<<<<<< HEAD
-    charity_cw3_multisig_threshold_abs_perc: string,
-    charity_cw3_multisig_max_voting_period: number,
-    junoswap_pool_addr: string,
-    junoswap_pool_staking: string,
-=======
     charity_cw3_threshold_abs_perc: string,
     charity_cw3_max_voting_period: number,
     accepted_tokens: any | undefined,
->>>>>>> 0f547233
+    junoswap_pool_addr: string,
+    junoswap_pool_staking: string,
   }
 ): Promise<void> {
   // Initialize variables
@@ -80,17 +75,14 @@
     config.harvest_to_liquid,
     config.tax_per_block,
     config.funding_goal,
-<<<<<<< HEAD
+    config.accepted_tokens,
     config.junoswap_pool_addr,
     config.junoswap_pool_staking,
-=======
-    config.accepted_tokens,
->>>>>>> 0f547233
   );
   await mainNet.initializeCharities(juno, apTeam, registrar, indexFund);
   await mainNet.setupEndowments(
-    config.charity_cw3_multisig_threshold_abs_perc,
-    config.charity_cw3_multisig_max_voting_period,
+    config.charity_cw3_threshold_abs_perc,
+    config.charity_cw3_max_voting_period,
   );
   await mainNet.approveEndowments();
   await mainNet.createIndexFunds();
@@ -109,12 +101,9 @@
   harvest_to_liquid: string,
   tax_per_block: string,
   funding_goal: string | undefined,
-<<<<<<< HEAD
+  accepted_tokens: any | undefined,
   junoswap_pool_addr: string,
   junoswap_pool_staking_addr: string,
-=======
-  accepted_tokens: any | undefined,
->>>>>>> 0f547233
 ): Promise<void> {
   // Step 1. Upload all local wasm files and capture the codes for each....
   process.stdout.write("Uploading Registrar Wasm");
@@ -174,14 +163,7 @@
       treasury: treasury_address,
       tax_rate: tax_rate,
       default_vault: undefined,
-<<<<<<< HEAD
-      accepted_tokens: {
-        native: ['ibc/EAC38D55372F38F1AFD68DF7FE9EF762DCF69F26520643CF3F9D292A738D8034', 'ujuno'],
-        cw20: [],
-      }
-=======
       accepted_tokens: accepted_tokens,
->>>>>>> 0f547233
     }
   );
   registrar = registrarResult.contractAddress as string;
@@ -236,22 +218,6 @@
   indexFund = fundResult.contractAddress as string;
   console.log(chalk.green(" Done!"), `${chalk.blue("contractAddress")}=${indexFund}`);
 
-<<<<<<< HEAD
-  // JunoSwap Vault
-  process.stdout.write("Instantiating Anchor Vault contract");
-  const vaultResult1 = await instantiateContract(juno, apTeam, apTeam, vaultCodeId, {
-    swap_pool_addr: junoswap_pool_addr,
-    staking_addr: junoswap_pool_staking_addr,
-    registrar_contract: registrar,
-    output_token_denom: {"native": "ibc/EAC38D55372F38F1AFD68DF7FE9EF762DCF69F26520643CF3F9D292A738D8034"},
-    name: "AP DP Token - JunoSwap_Vault #1",
-    symbol: "apANC1",
-    decimals: 6,
-    harvest_to_liquid: harvest_to_liquid,
-  });
-  vault1 = vaultResult1.contractAddress as string;
-  console.log(chalk.green(" Done!"), `${chalk.blue("contractAddress")}=${vault1}`);
-=======
   process.stdout.write("Instantiating the Accounts contract");
   const accountsResult = await instantiateContract(
     juno,
@@ -279,7 +245,20 @@
   // });
   // anchorVault = vaultResult1.contractAddress as string;
   // console.log(chalk.green(" Done!"), `${chalk.blue("contractAddress")}=${anchorVault}`);
->>>>>>> 0f547233
+  // JunoSwap Vault
+  process.stdout.write("Instantiating Anchor Vault contract");
+  const vaultResult1 = await instantiateContract(juno, apTeam, apTeam, vaultCodeId, {
+    swap_pool_addr: junoswap_pool_addr,
+    staking_addr: junoswap_pool_staking_addr,
+    registrar_contract: registrar,
+    output_token_denom: {"native": "ibc/EAC38D55372F38F1AFD68DF7FE9EF762DCF69F26520643CF3F9D292A738D8034"},
+    name: "AP DP Token - JunoSwap_Vault #1",
+    symbol: "apANC1",
+    decimals: 6,
+    harvest_to_liquid: harvest_to_liquid,
+  });
+  vault1 = vaultResult1.contractAddress as string;
+  console.log(chalk.green(" Done!"), `${chalk.blue("contractAddress")}=${vault1}`);
 
   // Step 3. AP team must approve the new anchor vault in registrar & make it the default vault
   // process.stdout.write("Approving Anchor Vault in Registrar");
@@ -289,34 +268,19 @@
   process.stdout.write("Update Registrar with the Address of the Index Fund contract,  CW3_code_Id, CW4_code_Id");
   await sendTransaction(juno, apTeam, registrar, {
     update_config: {
-<<<<<<< HEAD
-      default_vault: vault1,
-=======
-      // default_vault: anchorVault,
       accounts_contract: accounts,
->>>>>>> 0f547233
       index_fund_contract: indexFund,
       cw3_code: cw3MultiSig,
       cw4_code: cw4Group,
     },
   });
-<<<<<<< HEAD
-  await sendTransaction(juno, apTeam, registrar, {
-    vault_update_status: {
-      vault_addr: vault1,
-      approved: true,
-    },
-  });
-  console.log(chalk.green(" Done!"));
-=======
   // await sendTransaction(juno, apTeam, registrar, {
   //   vault_update_status: {
-  //     vault_addr: anchorVault,
+  //     vault_addr: vault1,
   //     approved: true,
   //   },
   // });
   // console.log(chalk.green(" Done!"));
->>>>>>> 0f547233
 
   // Add confirmed TCA Members to the Index Fund SCs approved list
   // process.stdout.write("Add confirmed TCA Member to allowed list");
