/* eslint-disable @typescript-eslint/no-explicit-any */
import chalk from "chalk";

import { SigningCosmWasmClient } from "@cosmjs/cosmwasm-stargate";
import { DirectSecp256k1HdWallet } from "@cosmjs/proto-signing";

import * as mainNet from "./charities";
import { 
  sendTransaction, 
  storeCode, 
  instantiateContract, 
  getWalletAddress, 
  Member 
} from "../../../utils/helpers";
import { wasm_path } from "../../../config/wasmPaths";

// -------------------------------------------------------------------------------------
// Variables
// -------------------------------------------------------------------------------------

let juno: SigningCosmWasmClient;
let apTeam: string;
let registrar: string;
let cw4GrpOwners: string;
let cw4GrpApTeam: string;
let cw3GuardianAngels: string;
let cw3ApTeam: string;
let indexFund: string;
let anchorVault: string;

//----------------------------------------------------------------------------------------
// Setup Contracts for MainNet
//----------------------------------------------------------------------------------------

export async function setupCore(
  _juno: SigningCosmWasmClient,
  _apTeam: string,
  treasury_address: string,
  members: Member[],
  tca_members: string[],
  config: {
    tax_rate: string;
    threshold_absolute_percentage: string;
    max_voting_period_height: number;
    max_voting_period_guardians_height: number;
    fund_rotation: number | undefined;
    turnover_to_multisig: boolean;
    is_localjuno: boolean;
    harvest_to_liquid: string;
    tax_per_block: string;
    funding_goal: string | undefined;
<<<<<<< HEAD
    fund_member_limit: undefined, // fund_member_limit
    accepted_tokens: undefined,  // accepted_tokens for "index_fund"
=======
>>>>>>> 89294dd5
    charity_cw3_multisig_threshold_abs_perc: string,
    charity_cw3_multisig_max_voting_period: number,
  }
): Promise<void> {
  // Initialize variables
  juno = _juno;
  apTeam = _apTeam;

  await setup(
    treasury_address,
    members,
    tca_members,
    config.tax_rate,
    config.threshold_absolute_percentage,
    config.max_voting_period_height,
    config.max_voting_period_guardians_height,
    config.fund_rotation,
    config.harvest_to_liquid,
    config.tax_per_block,
    config.funding_goal,
    config.fund_member_limit,
    config.accepted_tokens,
  );
  await mainNet.initializeCharities(juno, apTeam, registrar, indexFund);
  await mainNet.setupEndowments(
    config.charity_cw3_multisig_threshold_abs_perc,
    config.charity_cw3_multisig_max_voting_period,
  );
<<<<<<< HEAD
=======
  await mainNet.initializeCharities(juno, apTeam, registrar, indexFund);
  await mainNet.setupEndowments(
    config.charity_cw3_multisig_threshold_abs_perc,
    config.charity_cw3_multisig_max_voting_period,
  );
>>>>>>> 89294dd5
  await mainNet.approveEndowments();
  await mainNet.createIndexFunds();
}

async function setup(
  treasury_address: string,
  members: Member[],
  tca_members: string[],
  tax_rate: string,
  threshold_absolute_percentage: string,
  max_voting_period_height: number,
  max_voting_period_guardians_height: number,
  fund_rotation: number | undefined,
  harvest_to_liquid: string,
  tax_per_block: string,
  funding_goal: string | undefined,
  fund_member_limit: number | undefined,
  accepted_tokens: any | undefined,
): Promise<void> {
  // Step 1. Upload all local wasm files and capture the codes for each....
  process.stdout.write("Uploading Registrar Wasm");
  const registrarCodeId = await storeCode(
    juno,
    apTeam,
    `${wasm_path.core}/registrar.wasm`
  );
  console.log(chalk.green(" Done!"), `${chalk.blue("codeId")}=${registrarCodeId}`);

  process.stdout.write("Uploading Anchor Vault Wasm");
  const vaultCodeId = await storeCode(juno, apTeam, `${wasm_path.core}/anchor.wasm`);
  console.log(chalk.green(" Done!"), `${chalk.blue("codeId")}=${vaultCodeId}`);

  process.stdout.write("Uploading Index Fund Wasm");
  const fundCodeId = await storeCode(juno, apTeam, `${wasm_path.core}/index_fund.wasm`);
  console.log(chalk.green(" Done!"), `${chalk.blue("codeId")}=${fundCodeId}`);

  process.stdout.write("Uploading Accounts Wasm");
  const accountsCodeId = await storeCode(
    juno,
    apTeam,
    `${wasm_path.core}/accounts.wasm`
  );
  console.log(chalk.green(" Done!"), `${chalk.blue("codeId")}=${accountsCodeId}`);

  process.stdout.write("Uploading CW4 Group Wasm");
  const cw4Group = await storeCode(juno, apTeam, `${wasm_path.core}/cw4_group.wasm`);
  console.log(chalk.green(" Done!"), `${chalk.blue("codeId")}=${cw4Group}`);

  process.stdout.write("Uploading CW3 MultiSig Wasm");
  const cw3MultiSig = await storeCode(
    juno,
    apTeam,
    `${wasm_path.core}/cw3_multisig.wasm`
  );
  console.log(chalk.green(" Done!"), `${chalk.blue("codeId")}=${cw3MultiSig}`);

  process.stdout.write("Uploading AP Team MultiSig Wasm");
  const apTeamMultiSig = await storeCode(
    juno,
    apTeam,
    `${wasm_path.core}/cw3_multisig.wasm`
  );
  console.log(chalk.green(" Done!"), `${chalk.blue("codeId")}=${apTeamMultiSig}`);

  // Step 2. Instantiate the key contracts
  // Registrar
  process.stdout.write("Instantiating Registrar contract");
  const registrarResult = await instantiateContract(
    juno,
    apTeam,
    apTeam,
    registrarCodeId,
    {
      accounts_code_id: accountsCodeId,
      treasury: treasury_address,
      tax_rate: tax_rate,
      default_vault: undefined,
      accepted_tokens: {
        native: ['ibc/EAC38D55372F38F1AFD68DF7FE9EF762DCF69F26520643CF3F9D292A738D8034', 'ujunox'],
        cw20: [],
      }
    }
  );
  registrar = registrarResult.contractAddress as string;
  console.log(chalk.green(" Done!"), `${chalk.blue("contractAddress")}=${registrar}`);

  // CW4 AP Team Group
  process.stdout.write("Instantiating CW4 AP Team Group contract");
  const cw4GrpApTeamResult = await instantiateContract(juno, apTeam, apTeam, cw4Group, {
    admin: apTeam,
    members: members,
  });
  cw4GrpApTeam = cw4GrpApTeamResult.contractAddress as string;
  console.log(chalk.green(" Done!"), `${chalk.blue("contractAddress")}=${cw4GrpApTeam}`);

  // CW3 AP Team MultiSig
  process.stdout.write("Instantiating CW3 AP Team MultiSig contract");
  const cw3ApTeamResult = await instantiateContract(
    juno,
    apTeam,
    apTeam,
    apTeamMultiSig,
    {
      group_addr: cw4GrpApTeam,
      threshold: { absolute_percentage: { percentage: threshold_absolute_percentage } },
      max_voting_period: { height: max_voting_period_height },
    }
  );
  cw3ApTeam = cw3ApTeamResult.contractAddress as string;
  console.log(chalk.green(" Done!"), `${chalk.blue("contractAddress")}=${cw3ApTeam}`);

  // Setup AP Team C3 to be the admin to it's C4 Group
  process.stdout.write(
    "AddHook & UpdateAdmin on AP Team CW4 Group to point to AP Team C3"
  );
  await sendTransaction(juno, apTeam, cw4GrpApTeam, {
    add_hook: { addr: cw3ApTeam },
  });
  await sendTransaction(juno, apTeam, cw4GrpApTeam, {
    update_admin: { admin: cw3ApTeam },
  });
  console.log(chalk.green(" Done!"));

  // Index Fund
  process.stdout.write("Instantiating Index Fund contract");
  const fundResult = await instantiateContract(juno, apTeam, apTeam, fundCodeId, {
    registrar_contract: registrar,
    fund_rotation: fund_rotation,
    fund_member_limit: fund_member_limit,
    funding_goal: funding_goal,
    accepted_tokens: accepted_tokens,
  });
  indexFund = fundResult.contractAddress as string;
  console.log(chalk.green(" Done!"), `${chalk.blue("contractAddress")}=${indexFund}`);

  // Anchor Vault
  process.stdout.write("Instantiating Anchor Vault contract");
  const vaultResult1 = await instantiateContract(juno, apTeam, apTeam, vaultCodeId, {
    registrar_contract: registrar,
    moneymarket: registrar, // placeholder addr for now
    tax_per_block: tax_per_block, // 70% of Anchor's 19.5% earnings collected per block
    name: "AP Deposit Token - Anchor",
    symbol: "apANC",
    decimals: 6,
    harvest_to_liquid: harvest_to_liquid,
  });
  anchorVault = vaultResult1.contractAddress as string;
  console.log(chalk.green(" Done!"), `${chalk.blue("contractAddress")}=${anchorVault}`);

  // Step 3. AP team must approve the new anchor vault in registrar & make it the default vault
  process.stdout.write("Approving Anchor Vault in Registrar");
  process.stdout.write(
    "Set default vault in Registrar (for newly created Endowments) as Anchor Vault"
  );
  process.stdout.write("Update Registrar with the Address of the Index Fund contract,  CW3_code_Id, CW4_code_Id");
  await sendTransaction(juno, apTeam, registrar, {
    update_config: {
      default_vault: anchorVault,
      index_fund_contract: indexFund,
      cw3_code: cw3MultiSig,
      cw4_code: cw4Group,
    },
  });
  await sendTransaction(juno, apTeam, registrar, {
    vault_update_status: {
      vault_addr: anchorVault,
      approved: true,
    },
  });
  console.log(chalk.green(" Done!"));

  // Add confirmed TCA Members to the Index Fund SCs approved list
  process.stdout.write("Add confirmed TCA Member to allowed list");
  await sendTransaction(juno, apTeam, indexFund, {
    update_tca_list: { new_list: tca_members },
  });
  console.log(chalk.green(" Done!"));
}<|MERGE_RESOLUTION|>--- conflicted
+++ resolved
@@ -49,13 +49,10 @@
     harvest_to_liquid: string;
     tax_per_block: string;
     funding_goal: string | undefined;
-<<<<<<< HEAD
-    fund_member_limit: undefined, // fund_member_limit
-    accepted_tokens: undefined,  // accepted_tokens for "index_fund"
-=======
->>>>>>> 89294dd5
     charity_cw3_multisig_threshold_abs_perc: string,
     charity_cw3_multisig_max_voting_period: number,
+    fund_member_limit: number | undefined,
+    accepted_tokens: any | undefined,
   }
 ): Promise<void> {
   // Initialize variables
@@ -82,14 +79,6 @@
     config.charity_cw3_multisig_threshold_abs_perc,
     config.charity_cw3_multisig_max_voting_period,
   );
-<<<<<<< HEAD
-=======
-  await mainNet.initializeCharities(juno, apTeam, registrar, indexFund);
-  await mainNet.setupEndowments(
-    config.charity_cw3_multisig_threshold_abs_perc,
-    config.charity_cw3_multisig_max_voting_period,
-  );
->>>>>>> 89294dd5
   await mainNet.approveEndowments();
   await mainNet.createIndexFunds();
 }
