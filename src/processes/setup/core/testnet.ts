--- conflicted
+++ resolved
@@ -63,8 +63,8 @@
     tax_per_block: string;
     funding_goal: string | undefined;
     fund_member_limit: number | undefined;
-    charity_cw3_multisig_threshold_abs_perc: string,
-    charity_cw3_multisig_max_voting_period: number,
+    charity_cw3_threshold_abs_perc: string,
+    charity_cw3_max_voting_period: number,
     accepted_tokens: any | undefined;
     junoswap_pool_addr: string,
     junoswap_pool_staking: string,
@@ -94,22 +94,11 @@
     config.accepted_tokens,
     config.is_localjuno,
   );
-  // if (!config.is_localjuno) {
-  //   await createVaults(config.harvest_to_liquid, config.tax_per_block);
-  // }
-<<<<<<< HEAD
   await createJunoVaults(config.junoswap_pool_addr, config.junoswap_pool_staking, config.harvest_to_liquid, apTeamAddr);
-  await turnOverApTeamMultisig(config.is_localjuno);
-  
-  await createEndowments(
-    config.charity_cw3_multisig_threshold_abs_perc,
-    config.charity_cw3_multisig_max_voting_period,
-=======
   await turnOverApTeamMultisig();
   await createEndowments(
-    config.threshold_absolute_percentage,
-    config.max_voting_period_height,
->>>>>>> 0f547233
+    config.charity_cw3_threshold_abs_perc,
+    config.charity_cw3_max_voting_period,
   );
   await approveEndowments();
   await createIndexFunds();
