/* eslint-disable @typescript-eslint/no-explicit-any */
import chalk from "chalk";

import { SigningCosmWasmClient } from "@cosmjs/cosmwasm-stargate";
import { DirectSecp256k1HdWallet } from "@cosmjs/proto-signing";

import { sendTransaction, storeCode, instantiateContract, getWalletAddress, sendMessageViaCw3Proposal } from "../../../utils/helpers";
import { wasm_path } from "../../../config/wasmPaths";

// -------------------------------------------------------------------------------------
// Variables
// -------------------------------------------------------------------------------------
let juno: SigningCosmWasmClient;
let apTeam: DirectSecp256k1HdWallet;
let apTeam2: DirectSecp256k1HdWallet;
let apTreasury: DirectSecp256k1HdWallet;
let charity1: DirectSecp256k1HdWallet;
let charity2: DirectSecp256k1HdWallet;
let charity3: DirectSecp256k1HdWallet;
let tca: DirectSecp256k1HdWallet;

// wallet addresses
let apTeamAddr: string;
let apTeam2Addr: string;
let apTreasuryAddr: string;

let registrar: string;
let cw4GrpApTeam: string;
let cw3ApTeam: string;
let indexFund: string;
let endowmentContract1: string;
let endowmentContract2: string;
let endowmentContract3: string;
let endowmentContract4: string;
let vault1: string;
let vault2: string;

// -------------------------------------------------------------------------------------
// setup all contracts for LocalJuno and TestNet
// -------------------------------------------------------------------------------------

export async function setupCore(
  _juno: SigningCosmWasmClient,
  wallets: {
    apTeam: DirectSecp256k1HdWallet;
    apTeam2: DirectSecp256k1HdWallet;
    apTeam3: DirectSecp256k1HdWallet;
    apTreasury: DirectSecp256k1HdWallet;
    charity1: DirectSecp256k1HdWallet;
    charity2: DirectSecp256k1HdWallet;
    charity3: DirectSecp256k1HdWallet;
    tca: DirectSecp256k1HdWallet;
  },
  config: {
    tax_rate: string;
    threshold_absolute_percentage: string;
    max_voting_period_height: number;
    fund_rotation: number | undefined;
    is_localjuno: boolean;
    harvest_to_liquid: string;
    tax_per_block: string;
    funding_goal: string | undefined;
<<<<<<< HEAD
    charity_cw3_multisig_threshold_abs_perc: string,
    charity_cw3_multisig_max_voting_period: number,
    junoswap_pool_addr: string,
    junoswap_pool_staking: string,
=======
    fund_member_limit: number | undefined;
    charity_cw3_threshold_abs_perc: string,
    charity_cw3_max_voting_period: number,
    accepted_tokens: any | undefined;
>>>>>>> 0d505374
  }
): Promise<void> {
  juno = _juno;
  apTeam = wallets.apTeam;
  apTeam2 = wallets.apTeam2;
  apTreasury = wallets.apTreasury;
  charity1 = wallets.charity1;
  charity2 = wallets.charity2;
  charity3 = wallets.charity3;
  tca = wallets.tca;

  apTeamAddr = await getWalletAddress(apTeam);
  apTeam2Addr = await getWalletAddress(apTeam2);
  apTreasuryAddr = await getWalletAddress(apTreasury);

  await setup(
    config.tax_rate,
    apTreasuryAddr,
    config.threshold_absolute_percentage,
    config.max_voting_period_height,
    config.fund_rotation,
    config.fund_member_limit,
    config.funding_goal,
    config.accepted_tokens,
    config.is_localjuno,
  );
  // if (!config.is_localjuno) {
  //   await createVaults(config.harvest_to_liquid, config.tax_per_block);
  // }
<<<<<<< HEAD
  await createJunoVaults(config.junoswap_pool_addr, config.junoswap_pool_staking, config.harvest_to_liquid, apTeamAddr);

  if (config.turnover_to_multisig) {
    await turnOverApTeamMultisig(config.is_localjuno);
  }
=======
  await turnOverApTeamMultisig(config.is_localjuno);
>>>>>>> 0d505374
  await createEndowments(
    config.charity_cw3_threshold_abs_perc,
    config.charity_cw3_max_voting_period,
  );
  await approveEndowments();
  await createIndexFunds();
}

async function setup(
  tax_rate: string,
  treasury_address: string,
  threshold_absolute_percentage: string,
  max_voting_period_height: number,
  fund_rotation: number | undefined,
  fund_member_limit: number | undefined,
  funding_goal: string | undefined,
  accepted_tokens: any | undefined,
  is_localjuno: boolean
): Promise<void> {
  // Step 1. Upload all local wasm files and capture the codes for each....
  process.stdout.write("Uploading Registrar Wasm");
  const registrarCodeId = await storeCode(juno, apTeamAddr, `${wasm_path.core}/registrar.wasm`);
  console.log(chalk.green(" Done!"), `${chalk.blue("codeId")}=${registrarCodeId}`);

  process.stdout.write("Uploading Index Fund Wasm");
  const fundCodeId = await storeCode(juno, apTeamAddr, `${wasm_path.core}/index_fund.wasm`);
  console.log(chalk.green(" Done!"), `${chalk.blue("codeId")}=${fundCodeId}`);

  process.stdout.write("Uploading Accounts Wasm");
  const accountsCodeId = await storeCode(juno, apTeamAddr, `${wasm_path.core}/accounts.wasm`);
  console.log(chalk.green(" Done!"), `${chalk.blue("codeId")}=${accountsCodeId}`);

  process.stdout.write("Uploading CW4 Group Wasm");
  const cw4Group = await storeCode(juno, apTeamAddr, `${wasm_path.core}/cw4_group.wasm`);
  console.log(chalk.green(" Done!"), `${chalk.blue("codeId")}=${cw4Group}`);

  process.stdout.write("Uploading Standard CW3 MultiSig Wasm");
  const cw3MultiSig = await storeCode(juno, apTeamAddr, `${wasm_path.core}/cw3_multisig.wasm`);
  console.log(chalk.green(" Done!"), `${chalk.blue("codeId")}=${cw3MultiSig}`);

  process.stdout.write("Uploading Endowment CW3 MultiSig Wasm");
  const cw3MultiSigEndowment = await storeCode(juno, apTeamAddr, `${wasm_path.core}/cw3_endowment.wasm`);
  console.log(chalk.green(" Done!"), `${chalk.blue("codeId")}=${cw3MultiSigEndowment}`);

  // Step 2. Instantiate the key contracts
  // Registrar
  process.stdout.write("Instantiating Registrar contract");
  const registrarResult = await instantiateContract(
    juno,
    apTeamAddr,
    apTeamAddr,
    registrarCodeId,
    {
      tax_rate,
      accounts_code_id: accountsCodeId,
      treasury: treasury_address,
      default_vault: apTeamAddr, // Fake vault address from apTeam
      split_to_liquid: undefined,
      accepted_tokens: {
        native: ['ibc/EAC38D55372F38F1AFD68DF7FE9EF762DCF69F26520643CF3F9D292A738D8034', 'ujunox'],
        cw20: [],
      }
    }
  );
  registrar = registrarResult.contractAddress as string;
  console.log(chalk.green(" Done!"), `${chalk.blue("contractAddress")}=${registrar}`);

  // Index Fund
  process.stdout.write("Instantiating Index Fund contract");
  const fundResult = await instantiateContract(juno, apTeamAddr, apTeamAddr, fundCodeId, {
    registrar_contract: registrar,
    fund_rotation: fund_rotation,
    fund_member_limit: fund_member_limit,
    funding_goal: funding_goal,
    accepted_tokens: accepted_tokens,
  });
  indexFund = fundResult.contractAddress as string;
  console.log(chalk.green(" Done!"), `${chalk.blue("contractAddress")}=${indexFund}`);

  // CW4 AP Team Group
  process.stdout.write("Instantiating CW4 AP Team Group contract");
  const cw4GrpApTeamResult = await instantiateContract(juno, apTeamAddr, apTeamAddr, cw4Group, {
    admin: apTeamAddr,
    members: [
      { addr: apTeamAddr, weight: 1 },
      { addr: apTeam2Addr, weight: 1 },
    ],
  });
  cw4GrpApTeam = cw4GrpApTeamResult.contractAddress as string;
  console.log(chalk.green(" Done!"), `${chalk.blue("contractAddress")}=${cw4GrpApTeam}`);

  // CW3 AP Team MultiSig
  process.stdout.write("Instantiating CW3 AP Team MultiSig contract");
  const cw3ApTeamResult = await instantiateContract(
    juno,
    apTeamAddr,
    apTeamAddr,
    cw3MultiSig,
    {
      group_addr: cw4GrpApTeam,
      threshold: { absolute_percentage: { percentage: threshold_absolute_percentage } },
      max_voting_period: { height: max_voting_period_height },
      // registrar_contract: registrar,
    }
  );
  cw3ApTeam = cw3ApTeamResult.contractAddress as string;
  console.log(chalk.green(" Done!"), `${chalk.blue("contractAddress")}=${cw3ApTeam}`);

  // Setup AP Team C3 to be the admin to it's C4 Group
  process.stdout.write(
    "AddHook & UpdateAdmin on AP Team CW4 Group to point to AP Team C3"
  );
  await sendTransaction(juno, apTeamAddr, cw4GrpApTeam, {
      add_hook: { addr: cw3ApTeam },
  });
  await sendTransaction(juno, apTeamAddr, cw4GrpApTeam, {
      update_admin: { admin: cw3ApTeam },
  });
  console.log(chalk.green(" Done!"));

  process.stdout.write("Update Registrar's config with various wasm codes & contracts");
  await sendTransaction(juno, apTeamAddr, registrar, {
    update_config: {
      accounts_code_id: accountsCodeId,
      index_fund_contract: indexFund,
      cw3_code: cw3MultiSigEndowment,
      cw4_code: cw4Group,
      halo_token: apTeamAddr, // Fake halo token addr: Need to be handled
      halo_token_lp_contract: apTeamAddr, // Fake halo token LP addr: Need to be handled
    },
  });
  console.log(chalk.green(" Done!"));
}

// Step 4: Create Endowments via the Registrar contract
async function createEndowments(
  charity_cw3_threshold_abs_perc: string,
  charity_cw3_max_voting_period: number,
): Promise<void> {
  // endowment #1
  process.stdout.write("Charity Endowment #1 created from the Registrar by the AP Team");
  let charity1_wallet = await getWalletAddress(charity1);
  const charityResult1 = await sendTransaction(juno, apTeamAddr, registrar, {
    create_endowment: {
      owner: charity1_wallet,
      beneficiary: charity1_wallet,
      withdraw_before_maturity: true,
      maturity_time: 100,
      maturity_height: undefined,
      profile: {
        name: "Test Endowment #1",
        overview: "A wonderful charity endowment that aims to test all the things",
        un_sdg: 1,
        tier: 3,
        logo: "logo1",
        image: "image1",
        url: undefined,
        registration_number: undefined,
        country_city_origin: undefined,
        contact_email: undefined,
        social_media_urls: {
          facebook: undefined,
          twitter: undefined,
          linkedin: undefined,
        },
        number_of_employees: undefined,
        average_annual_budget: undefined,
        annual_revenue: undefined,
        charity_navigator_rating: undefined,
        endow_type: "Charity",
      },
      cw4_members: [{ addr: charity1_wallet, weight: 1 }],
      kyc_donors_only: false,
<<<<<<< HEAD
      cw3_threshold: { absolute_percentage: { percentage: charity_cw3_multisig_threshold_abs_perc } },
      cw3_max_voting_period: charity_cw3_multisig_max_voting_period,
=======
      cw3_threshold: { absolute_percentage: { percentage: charity_cw3_threshold_abs_perc } },
      cw3_max_voting_period: charity_cw3_max_voting_period,
>>>>>>> 0d505374
    },
  });
  endowmentContract1 = charityResult1.logs[0].events
    .find((event) => {
      return event.type == "instantiate";
    })
    ?.attributes.find((attribute) => {
      return attribute.key == "_contract_address";
    })?.value as string;
  console.log(
    chalk.green(" Done!"),
    `${chalk.blue("contractAddress")}=${endowmentContract1}`
  );

  // endowment #2
  process.stdout.write("Charity Endowment #2 created from the Registrar by the AP Team");
  let charity2_wallet = await getWalletAddress(charity2);
  const charityResult2 = await sendTransaction(juno, apTeamAddr, registrar, {
    create_endowment: {
      owner: charity2_wallet,
      beneficiary: charity2_wallet,
      withdraw_before_maturity: true,
      maturity_time: 100,
      maturity_height: undefined,
      profile: {
        name: "Test Endowment #2",
        overview: "An even better endowment full of butterflies and rainbows",
        un_sdg: 3,
        tier: 2,
        logo: "logo2",
        image: "image2",
        url: undefined,
        registration_number: undefined,
        country_city_origin: undefined,
        contact_email: undefined,
        social_media_urls: {
          facebook: undefined,
          twitter: undefined,
          linkedin: undefined,
        },
        number_of_employees: undefined,
        average_annual_budget: undefined,
        annual_revenue: undefined,
        charity_navigator_rating: undefined,
        endow_type: "Charity",
      },
      cw4_members: [{ addr: charity2_wallet, weight: 1 }],
      kyc_donors_only: false,
<<<<<<< HEAD
      cw3_threshold: { absolute_percentage: { percentage: charity_cw3_multisig_threshold_abs_perc } },
      cw3_max_voting_period: charity_cw3_multisig_max_voting_period,
=======
      cw3_threshold: { absolute_percentage: { percentage: charity_cw3_threshold_abs_perc } },
      cw3_max_voting_period: charity_cw3_max_voting_period,
>>>>>>> 0d505374
    },
  });
  endowmentContract2 = charityResult2.logs[0].events
    .find((event) => {
      return event.type == "instantiate";
    })
    ?.attributes.find((attribute) => {
      return attribute.key == "_contract_address";
    })?.value as string;
  console.log(
    chalk.green(" Done!"),
    `${chalk.blue("contractAddress")}=${endowmentContract2}`
  );

  // endowment #3
  process.stdout.write("Charity Endowment #3 created from the Registrar by the AP Team");
  let charity3_wallet = await getWalletAddress(charity3);
  const charityResult3 = await sendTransaction(juno, apTeamAddr, registrar, {
    create_endowment: {
      owner: charity3_wallet,
      beneficiary: charity3_wallet,
      withdraw_before_maturity: true,
      maturity_time: 100,
      maturity_height: undefined,
      profile: {
        name: "Test Endowment #3",
        overview: "Shady endowment that will never be approved",
        un_sdg: 2,
        tier: 1,
        logo: "logo3",
        image: "image3",
        url: undefined,
        registration_number: undefined,
        country_city_origin: undefined,
        contact_email: undefined,
        social_media_urls: {
          facebook: undefined,
          twitter: undefined,
          linkedin: undefined,
        },
        number_of_employees: undefined,
        average_annual_budget: undefined,
        annual_revenue: undefined,
        charity_navigator_rating: undefined,
        endow_type: "Charity",
      },
      cw4_members: [{ addr: charity3_wallet, weight: 1 }],
      kyc_donors_only: false,
<<<<<<< HEAD
      cw3_threshold: { absolute_percentage: { percentage: charity_cw3_multisig_threshold_abs_perc } },
      cw3_max_voting_period: charity_cw3_multisig_max_voting_period,
=======
      cw3_threshold: { absolute_percentage: { percentage: charity_cw3_threshold_abs_perc } },
      cw3_max_voting_period: charity_cw3_max_voting_period,
>>>>>>> 0d505374
    },
  });
  endowmentContract3 = charityResult3.logs[0].events
    .find((event) => {
      return event.type == "instantiate";
    })
    ?.attributes.find((attribute) => {
      return attribute.key == "_contract_address";
    })?.value as string;
  console.log(
    chalk.green(" Done!"),
    `${chalk.blue("contractAddress")}=${endowmentContract3}`
  );

  // endowment #4
  process.stdout.write("Charity Endowment #4 created from the Registrar by the AP Team");
  const charityResult4 = await sendTransaction(juno, apTeamAddr, registrar, {
    create_endowment: {
      owner: charity3_wallet,
      beneficiary: charity3_wallet,
      withdraw_before_maturity: true,
      maturity_time: 100,
      maturity_height: undefined,
      profile: {
        name: "Vibin' Endowment #4",
        overview: "Global endowment that spreads good vibes",
        un_sdg: 1,
        tier: 3,
        logo: "logo4",
        image: "image4",
        url: undefined,
        registration_number: undefined,
        country_city_origin: undefined,
        contact_email: undefined,
        social_media_urls: {
          facebook: undefined,
          twitter: undefined,
          linkedin: undefined,
        },
        number_of_employees: undefined,
        average_annual_budget: undefined,
        annual_revenue: undefined,
        charity_navigator_rating: undefined,
        endow_type: "Charity",
      },
      cw4_members: [{ addr: charity3_wallet, weight: 1 }],
      kyc_donors_only: false,
<<<<<<< HEAD
      cw3_threshold: { absolute_percentage: { percentage: charity_cw3_multisig_threshold_abs_perc } },
      cw3_max_voting_period: charity_cw3_multisig_max_voting_period,
=======
      cw3_threshold: { absolute_percentage: { percentage: charity_cw3_threshold_abs_perc } },
      cw3_max_voting_period: charity_cw3_max_voting_period,
>>>>>>> 0d505374
    }
  });
  endowmentContract4 = charityResult4.logs[0].events
    .find((event) => {
      return event.type == "instantiate";
    })
    ?.attributes.find((attribute) => {
      return attribute.key == "_contract_address";
    })?.value as string;
  console.log(
    chalk.green(" Done!"),
    `${chalk.blue("contractAddress")}=${endowmentContract4}`
  );
}

async function approveEndowments(): Promise<void> {
  // AP Team approves 3 of 4 newly created endowments
  process.stdout.write("AP Team approves 3 of 4 endowments");
  await sendMessageViaCw3Proposal(juno, apTeamAddr, cw3ApTeam, registrar, {
    update_endowment_status: {
      endowment_addr: endowmentContract1,
      status: 1,
      beneficiary: undefined,
    }
  });
  await sendMessageViaCw3Proposal(juno, apTeamAddr, cw3ApTeam, registrar, {
    update_endowment_status: {
      endowment_addr: endowmentContract2,
      status: 1,
      beneficiary: undefined,
    }
  });
  await sendMessageViaCw3Proposal(juno, apTeamAddr, cw3ApTeam, registrar, {
    update_endowment_status: {
      endowment_addr: endowmentContract4,
      status: 1,
      beneficiary: undefined,
    }
  });
  console.log(chalk.green(" Done!"));
}

// Step 5: Index Fund finals setup
async function createIndexFunds(): Promise<void> {
  // Create an initial "Fund" with the two charities created above
  process.stdout.write("Create two Funds with two endowments each");
  await sendMessageViaCw3Proposal(juno, apTeamAddr, cw3ApTeam, indexFund, {
      create_fund: {
        name: "Test Fund",
        description: "My first test fund",
        members: [endowmentContract1, endowmentContract2],
        rotating_fund: true,
        split_to_liquid: undefined,
        expiry_time: undefined,
        expiry_height: undefined,
      }
    });
    await sendMessageViaCw3Proposal(juno, apTeamAddr, cw3ApTeam, indexFund, {
      create_fund: {
        name: "Test Fund #2",
        description: "Another fund to test rotations",
        members: [endowmentContract1, endowmentContract4],
        rotating_fund: true,
        split_to_liquid: undefined,
        expiry_time: undefined,
        expiry_height: undefined,
      }
   });
   console.log(chalk.green(" Done!"));
}

async function createJunoVaults(
  swap_pool_addr: string,
  staking_addr: string,
  harvest_to_liquid: string,
  keeper: string,
): Promise<void> {
<<<<<<< HEAD
  process.stdout.write("Uploading Junoswap Vault Wasm");
  const vaultCodeId = await storeCode(juno, apTeamAddr, `${wasm_path.core}/junoswap_vault.wasm`);
  console.log(chalk.green(" Done!"), `${chalk.blue("codeId")}=${vaultCodeId}`);

  // JunoSwap Vault - #1
  process.stdout.write("Instantiating JunoSwap Vault (#1) contract");
=======
  process.stdout.write("Uploading Mock Vault Wasm");
  const vaultCodeId = await storeCode(juno, apTeamAddr, `${wasm_path.core}/anchor.wasm`);
  console.log(chalk.green(" Done!"), `${chalk.blue("codeId")}=${vaultCodeId}`);

  // Mock Vault Vault - #1
  process.stdout.write("Instantiating Mock Vault (#1) contract");
>>>>>>> 0d505374
  const vaultResult1 = await instantiateContract(juno, apTeamAddr, apTeamAddr, vaultCodeId, {
    swap_pool_addr: swap_pool_addr,
    staking_addr: staking_addr,
    registrar_contract: registrar,
<<<<<<< HEAD
    output_token_denom: {"native": "ujuno"},
    name: "AP DP Token - JunoSwap_Vault #1",
    symbol: "apANC1",
=======
    moneymarket: registrar, // placeholder addr for now
    tax_per_block: tax_per_block, // 70% of Mock Vault's 19.5% earnings collected per block
    name: "AP DP Token - Mock Vault #1",
    symbol: "apMOK1",
>>>>>>> 0d505374
    decimals: 6,
    harvest_to_liquid: harvest_to_liquid,
    keeper: keeper,
  });
  vault1 = vaultResult1.contractAddress as string;
  console.log(chalk.green(" Done!"), `${chalk.blue("contractAddress")}=${vault1}`);

<<<<<<< HEAD
  // JunoSwap Vault - #2 (to better test multistrategy logic)
  process.stdout.write("Instantiating JunoSwap Vault (#2) contract");
=======
  // Mock Vault Vault - #2 (to better test multistrategy logic)
  process.stdout.write("Instantiating Mock Vault Vault (#2) contract");
>>>>>>> 0d505374
  const vaultResult2 = await instantiateContract(juno, apTeamAddr, apTeamAddr, vaultCodeId, {
    swap_pool_addr: swap_pool_addr,
    staking_addr: staking_addr,
    registrar_contract: registrar,
<<<<<<< HEAD
    output_token_denom: {"native": "ujuno"},
    name: "AP DP Token - JunoSwap_Vault #2",
    symbol: "apANC2",
=======
    moneymarket: registrar, // placeholder addr for now
    tax_per_block: tax_per_block, // 70% of Mock Vault's 19.5% earnings collected per block
    name: "AP DP Token - Mock Vault #2",
    symbol: "apMOK2",
>>>>>>> 0d505374
    decimals: 6,
    harvest_to_liquid: harvest_to_liquid,
    keeper: keeper,
  });
  vault2 = vaultResult2.contractAddress as string;
  console.log(chalk.green(" Done!"), `${chalk.blue("contractAddress")}=${vault2}`);

<<<<<<< HEAD
  // Add(register) the vaults to the registrar
  process.stdout.write("Adding JunoSwap Vault #1 & #2 in Registrar");
  await sendTransaction(juno, apTeamAddr, registrar, {
    vault_add: {
      network: undefined,
      vault_addr: vault1,
      input_denom: "ujuno",
      yield_token: apTeamAddr, // Temporary string value here. Should clarify the meaning.
      restricted_from: [],
    }
  });

  await sendTransaction(juno, apTeamAddr, registrar, {
    vault_add: {
      network: undefined,
      vault_addr: vault2,
      input_denom: "ujuno",
      yield_token: apTeamAddr, // Temporary string value here. Should clarify the meaning.
      restricted_from: [],
    }
  });
  console.log(chalk.green(" Done!"));

  // Step 3. AP team must approve the new junoswap vault in registrar & make it the default vault
  process.stdout.write("Approving JunoSwap Vault #1 & #2 in Registrar");
  await sendTransaction(juno, apTeamAddr, registrar, {
=======
  // Step 3. AP team must approve the new anchor vault in registrar & make it the default vault
  process.stdout.write("Add & Approve Vault #1 & #2 in Registrar");
  await sendMessageViaCw3Proposal(juno, apTeamAddr, cw3ApTeam, registrar, {
>>>>>>> 0d505374
    vault_update: {
      vault_addr: vault1,
      approved: true,
      restricted_from: [],
    }
  });
<<<<<<< HEAD
  await sendTransaction(juno, apTeamAddr, registrar, {
=======
  await sendMessageViaCw3Proposal(juno, apTeamAddr, cw3ApTeam, registrar, {
    vault_update: {
      vault_addr: vault1,
      approved: true,
      restricted_from: [],
    }
  });
  await sendMessageViaCw3Proposal(juno, apTeamAddr, cw3ApTeam, registrar, {
    vault_update: {
      vault_addr: vault2,
      approved: true,
      restricted_from: [],
    }
  });
  await sendMessageViaCw3Proposal(juno, apTeamAddr, cw3ApTeam, registrar, {
>>>>>>> 0d505374
    vault_update: {
      vault_addr: vault2,
      approved: true,
      restricted_from: [],
    }
  });
  console.log(chalk.green(" Done!"));

<<<<<<< HEAD
  process.stdout.write("Set default vault in Registrar as JunoSwap Vault #1");
  await sendTransaction(juno, apTeamAddr, registrar, {
=======
  process.stdout.write("Set default vault in Registrar as Vault #1");
  await sendMessageViaCw3Proposal(juno, apTeamAddr, cw3ApTeam, registrar, {
>>>>>>> 0d505374
    update_config: { default_vault: vault1 }
  });
  console.log(chalk.green(" Done!"));
}

// Turn over Ownership/Admin control of all Core contracts to AP Team MultiSig Contract
async function turnOverApTeamMultisig(is_localjuno: boolean): Promise<void> {
  process.stdout.write(
    "Turn over Ownership/Admin control of all Core contracts to AP Team MultiSig Contract"
  );
  process.stdout.write(chalk.yellow("- Turning over Registrar"));
  await sendTransaction(juno, apTeamAddr, registrar, {
    update_owner: { new_owner: cw3ApTeam }
  });
  console.log(chalk.green(" Done!"));
  
  process.stdout.write(chalk.yellow("- Turning over Index Fund"));
  await sendTransaction(juno, apTeamAddr, indexFund, {
    update_owner: { new_owner: cw3ApTeam }
  });
  console.log(chalk.green(" Done!"));
  
  // if (!is_localjuno) {
  //   await sendTransaction(juno, apTeamAddr, vault1, {
  //     update_owner: { new_owner: cw3ApTeam }
  //   });
  //   process.stdout.write(chalk.yellow("\n- Turning over Vault 1"));
  //   await sendTransaction(juno, apTeamAddr, vault2, {
  //     update_owner: { new_owner: cw3ApTeam }
  //   });
  //   process.stdout.write(chalk.yellow("\n- Turning over Vault 2"));
  // }
  console.log(chalk.green(" Done!"));
}<|MERGE_RESOLUTION|>--- conflicted
+++ resolved
@@ -60,17 +60,12 @@
     harvest_to_liquid: string;
     tax_per_block: string;
     funding_goal: string | undefined;
-<<<<<<< HEAD
+    fund_member_limit: number | undefined;
     charity_cw3_multisig_threshold_abs_perc: string,
     charity_cw3_multisig_max_voting_period: number,
+    accepted_tokens: any | undefined;
     junoswap_pool_addr: string,
     junoswap_pool_staking: string,
-=======
-    fund_member_limit: number | undefined;
-    charity_cw3_threshold_abs_perc: string,
-    charity_cw3_max_voting_period: number,
-    accepted_tokens: any | undefined;
->>>>>>> 0d505374
   }
 ): Promise<void> {
   juno = _juno;
@@ -100,18 +95,12 @@
   // if (!config.is_localjuno) {
   //   await createVaults(config.harvest_to_liquid, config.tax_per_block);
   // }
-<<<<<<< HEAD
   await createJunoVaults(config.junoswap_pool_addr, config.junoswap_pool_staking, config.harvest_to_liquid, apTeamAddr);
-
-  if (config.turnover_to_multisig) {
-    await turnOverApTeamMultisig(config.is_localjuno);
-  }
-=======
   await turnOverApTeamMultisig(config.is_localjuno);
->>>>>>> 0d505374
+  
   await createEndowments(
-    config.charity_cw3_threshold_abs_perc,
-    config.charity_cw3_max_voting_period,
+    config.charity_cw3_multisig_threshold_abs_perc,
+    config.charity_cw3_multisig_max_voting_period,
   );
   await approveEndowments();
   await createIndexFunds();
@@ -282,13 +271,8 @@
       },
       cw4_members: [{ addr: charity1_wallet, weight: 1 }],
       kyc_donors_only: false,
-<<<<<<< HEAD
-      cw3_threshold: { absolute_percentage: { percentage: charity_cw3_multisig_threshold_abs_perc } },
-      cw3_max_voting_period: charity_cw3_multisig_max_voting_period,
-=======
-      cw3_threshold: { absolute_percentage: { percentage: charity_cw3_threshold_abs_perc } },
-      cw3_max_voting_period: charity_cw3_max_voting_period,
->>>>>>> 0d505374
+      cw3_multisig_threshold: { absolute_percentage: { percentage: charity_cw3_threshold_abs_perc } },
+      cw3_multisig_max_vote_period: charity_cw3_max_voting_period,
     },
   });
   endowmentContract1 = charityResult1.logs[0].events
@@ -337,13 +321,8 @@
       },
       cw4_members: [{ addr: charity2_wallet, weight: 1 }],
       kyc_donors_only: false,
-<<<<<<< HEAD
-      cw3_threshold: { absolute_percentage: { percentage: charity_cw3_multisig_threshold_abs_perc } },
-      cw3_max_voting_period: charity_cw3_multisig_max_voting_period,
-=======
-      cw3_threshold: { absolute_percentage: { percentage: charity_cw3_threshold_abs_perc } },
-      cw3_max_voting_period: charity_cw3_max_voting_period,
->>>>>>> 0d505374
+      cw3_multisig_threshold: { absolute_percentage: { percentage: charity_cw3_threshold_abs_perc } },
+      cw3_multisig_max_vote_period: charity_cw3_max_voting_period,
     },
   });
   endowmentContract2 = charityResult2.logs[0].events
@@ -392,13 +371,8 @@
       },
       cw4_members: [{ addr: charity3_wallet, weight: 1 }],
       kyc_donors_only: false,
-<<<<<<< HEAD
-      cw3_threshold: { absolute_percentage: { percentage: charity_cw3_multisig_threshold_abs_perc } },
-      cw3_max_voting_period: charity_cw3_multisig_max_voting_period,
-=======
-      cw3_threshold: { absolute_percentage: { percentage: charity_cw3_threshold_abs_perc } },
-      cw3_max_voting_period: charity_cw3_max_voting_period,
->>>>>>> 0d505374
+      cw3_multisig_threshold: { absolute_percentage: { percentage: charity_cw3_threshold_abs_perc } },
+      cw3_multisig_max_vote_period: charity_cw3_max_voting_period,
     },
   });
   endowmentContract3 = charityResult3.logs[0].events
@@ -446,13 +420,8 @@
       },
       cw4_members: [{ addr: charity3_wallet, weight: 1 }],
       kyc_donors_only: false,
-<<<<<<< HEAD
-      cw3_threshold: { absolute_percentage: { percentage: charity_cw3_multisig_threshold_abs_perc } },
-      cw3_max_voting_period: charity_cw3_multisig_max_voting_period,
-=======
-      cw3_threshold: { absolute_percentage: { percentage: charity_cw3_threshold_abs_perc } },
-      cw3_max_voting_period: charity_cw3_max_voting_period,
->>>>>>> 0d505374
+      cw3_multisig_threshold: { absolute_percentage: { percentage: charity_cw3_threshold_abs_perc } },
+      cw3_multisig_max_vote_period: charity_cw3_max_voting_period,
     }
   });
   endowmentContract4 = charityResult4.logs[0].events
@@ -530,35 +499,20 @@
   harvest_to_liquid: string,
   keeper: string,
 ): Promise<void> {
-<<<<<<< HEAD
-  process.stdout.write("Uploading Junoswap Vault Wasm");
-  const vaultCodeId = await storeCode(juno, apTeamAddr, `${wasm_path.core}/junoswap_vault.wasm`);
-  console.log(chalk.green(" Done!"), `${chalk.blue("codeId")}=${vaultCodeId}`);
-
-  // JunoSwap Vault - #1
-  process.stdout.write("Instantiating JunoSwap Vault (#1) contract");
-=======
-  process.stdout.write("Uploading Mock Vault Wasm");
+  process.stdout.write("Uploading Anchor Vault Wasm");
   const vaultCodeId = await storeCode(juno, apTeamAddr, `${wasm_path.core}/anchor.wasm`);
   console.log(chalk.green(" Done!"), `${chalk.blue("codeId")}=${vaultCodeId}`);
 
-  // Mock Vault Vault - #1
-  process.stdout.write("Instantiating Mock Vault (#1) contract");
->>>>>>> 0d505374
+  // Anchor Vault - #1
+  process.stdout.write("Instantiating Anchor Vault (#1) contract");
   const vaultResult1 = await instantiateContract(juno, apTeamAddr, apTeamAddr, vaultCodeId, {
     swap_pool_addr: swap_pool_addr,
     staking_addr: staking_addr,
     registrar_contract: registrar,
-<<<<<<< HEAD
+    moneymarket: registrar, // placeholder addr for now
     output_token_denom: {"native": "ujuno"},
-    name: "AP DP Token - JunoSwap_Vault #1",
+    name: "AP DP Token - Anchor #1",
     symbol: "apANC1",
-=======
-    moneymarket: registrar, // placeholder addr for now
-    tax_per_block: tax_per_block, // 70% of Mock Vault's 19.5% earnings collected per block
-    name: "AP DP Token - Mock Vault #1",
-    symbol: "apMOK1",
->>>>>>> 0d505374
     decimals: 6,
     harvest_to_liquid: harvest_to_liquid,
     keeper: keeper,
@@ -566,27 +520,16 @@
   vault1 = vaultResult1.contractAddress as string;
   console.log(chalk.green(" Done!"), `${chalk.blue("contractAddress")}=${vault1}`);
 
-<<<<<<< HEAD
-  // JunoSwap Vault - #2 (to better test multistrategy logic)
-  process.stdout.write("Instantiating JunoSwap Vault (#2) contract");
-=======
-  // Mock Vault Vault - #2 (to better test multistrategy logic)
-  process.stdout.write("Instantiating Mock Vault Vault (#2) contract");
->>>>>>> 0d505374
+  // Anchor Vault - #2 (to better test multistrategy logic)
+  process.stdout.write("Instantiating Anchor Vault (#2) contract");
   const vaultResult2 = await instantiateContract(juno, apTeamAddr, apTeamAddr, vaultCodeId, {
     swap_pool_addr: swap_pool_addr,
     staking_addr: staking_addr,
     registrar_contract: registrar,
-<<<<<<< HEAD
+    moneymarket: registrar, // placeholder addr for now
     output_token_denom: {"native": "ujuno"},
-    name: "AP DP Token - JunoSwap_Vault #2",
+    name: "AP DP Token - Anchor #2",
     symbol: "apANC2",
-=======
-    moneymarket: registrar, // placeholder addr for now
-    tax_per_block: tax_per_block, // 70% of Mock Vault's 19.5% earnings collected per block
-    name: "AP DP Token - Mock Vault #2",
-    symbol: "apMOK2",
->>>>>>> 0d505374
     decimals: 6,
     harvest_to_liquid: harvest_to_liquid,
     keeper: keeper,
@@ -594,49 +537,10 @@
   vault2 = vaultResult2.contractAddress as string;
   console.log(chalk.green(" Done!"), `${chalk.blue("contractAddress")}=${vault2}`);
 
-<<<<<<< HEAD
-  // Add(register) the vaults to the registrar
-  process.stdout.write("Adding JunoSwap Vault #1 & #2 in Registrar");
+  // Step 3. AP team must approve the new anchor vault in registrar & make it the default vault
+  process.stdout.write("Approving Anchor Vault #1 & #2 in Registrar");
   await sendTransaction(juno, apTeamAddr, registrar, {
-    vault_add: {
-      network: undefined,
-      vault_addr: vault1,
-      input_denom: "ujuno",
-      yield_token: apTeamAddr, // Temporary string value here. Should clarify the meaning.
-      restricted_from: [],
-    }
-  });
-
-  await sendTransaction(juno, apTeamAddr, registrar, {
-    vault_add: {
-      network: undefined,
-      vault_addr: vault2,
-      input_denom: "ujuno",
-      yield_token: apTeamAddr, // Temporary string value here. Should clarify the meaning.
-      restricted_from: [],
-    }
-  });
-  console.log(chalk.green(" Done!"));
-
-  // Step 3. AP team must approve the new junoswap vault in registrar & make it the default vault
-  process.stdout.write("Approving JunoSwap Vault #1 & #2 in Registrar");
-  await sendTransaction(juno, apTeamAddr, registrar, {
-=======
-  // Step 3. AP team must approve the new anchor vault in registrar & make it the default vault
-  process.stdout.write("Add & Approve Vault #1 & #2 in Registrar");
-  await sendMessageViaCw3Proposal(juno, apTeamAddr, cw3ApTeam, registrar, {
->>>>>>> 0d505374
-    vault_update: {
-      vault_addr: vault1,
-      approved: true,
-      restricted_from: [],
-    }
-  });
-<<<<<<< HEAD
-  await sendTransaction(juno, apTeamAddr, registrar, {
-=======
-  await sendMessageViaCw3Proposal(juno, apTeamAddr, cw3ApTeam, registrar, {
-    vault_update: {
+    vault_update_status: {
       vault_addr: vault1,
       approved: true,
       restricted_from: [],
@@ -646,26 +550,12 @@
     vault_update: {
       vault_addr: vault2,
       approved: true,
-      restricted_from: [],
-    }
-  });
-  await sendMessageViaCw3Proposal(juno, apTeamAddr, cw3ApTeam, registrar, {
->>>>>>> 0d505374
-    vault_update: {
-      vault_addr: vault2,
-      approved: true,
-      restricted_from: [],
-    }
-  });
-  console.log(chalk.green(" Done!"));
-
-<<<<<<< HEAD
-  process.stdout.write("Set default vault in Registrar as JunoSwap Vault #1");
+    }
+  });
+  console.log(chalk.green(" Done!"));
+
+  process.stdout.write("Set default vault in Registrar as Anchor Vault");
   await sendTransaction(juno, apTeamAddr, registrar, {
-=======
-  process.stdout.write("Set default vault in Registrar as Vault #1");
-  await sendMessageViaCw3Proposal(juno, apTeamAddr, cw3ApTeam, registrar, {
->>>>>>> 0d505374
     update_config: { default_vault: vault1 }
   });
   console.log(chalk.green(" Done!"));
