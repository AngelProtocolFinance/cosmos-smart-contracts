/* eslint-disable @typescript-eslint/no-explicit-any */
import chalk from "chalk";

import { SigningCosmWasmClient } from "@cosmjs/cosmwasm-stargate";
import { DirectSecp256k1HdWallet } from "@cosmjs/proto-signing";

import { sendTransaction, storeCode, instantiateContract, getWalletAddress, sendMessageViaCw3Proposal } from "../../../utils/helpers";
import { wasm_path } from "../../../config/wasmPaths";

// -------------------------------------------------------------------------------------
// Variables
// -------------------------------------------------------------------------------------
let juno: SigningCosmWasmClient;
let apTeam: DirectSecp256k1HdWallet;
let apTeam2: DirectSecp256k1HdWallet;
let apTreasury: DirectSecp256k1HdWallet;
let charity1: DirectSecp256k1HdWallet;
let charity2: DirectSecp256k1HdWallet;
let charity3: DirectSecp256k1HdWallet;
let tca: DirectSecp256k1HdWallet;

// wallet addresses
let apTeamAddr: string;
let apTeam2Addr: string;
let apTreasuryAddr: string;

let registrar: string;
let accounts: string;
let cw4GrpApTeam: string;
let cw3ApTeam: string;
let cw4GrpReviewTeam: string;
let cw3ReviewTeam: string;
let indexFund: string;
let vault1_locked: string;
let vault1_liquid: string;
let vault2_locked: string;
let vault2_liquid: string;

let endow_1_id: number;
let endow_2_id: number;
let endow_3_id: number;
let endow_4_id: number;

// -------------------------------------------------------------------------------------
// setup all contracts for LocalJuno and TestNet
// -------------------------------------------------------------------------------------

export async function setupCore(
  _juno: SigningCosmWasmClient,
  wallets: {
    apTeam: DirectSecp256k1HdWallet;
    apTeam2: DirectSecp256k1HdWallet;
    apTeam3: DirectSecp256k1HdWallet;
    apTreasury: DirectSecp256k1HdWallet;
    charity1: DirectSecp256k1HdWallet;
    charity2: DirectSecp256k1HdWallet;
    charity3: DirectSecp256k1HdWallet;
    tca: DirectSecp256k1HdWallet;
  },
  config: {
    tax_rate: string;
    threshold_absolute_percentage: string;
    max_voting_period_height: number;
    fund_rotation: number | undefined;
    is_localjuno: boolean;
    harvest_to_liquid: string;
    tax_per_block: string;
    funding_goal: string | undefined;
    fund_member_limit: number | undefined;
    charity_cw3_threshold_abs_perc: string,
    charity_cw3_max_voting_period: number,
    accepted_tokens: any | undefined;
    loopswap_factory: string,
    loopswap_farming: string,
    loopswap_loop_juno_pair: string,
    loopswap_lp_reward_token: string,
  }
): Promise<void> {
  juno = _juno;
  apTeam = wallets.apTeam;
  apTeam2 = wallets.apTeam2;
  apTreasury = wallets.apTreasury;
  charity1 = wallets.charity1;
  charity2 = wallets.charity2;
  charity3 = wallets.charity3;
  tca = wallets.tca;

  apTeamAddr = await getWalletAddress(apTeam);
  apTeam2Addr = await getWalletAddress(apTeam2);
  apTreasuryAddr = await getWalletAddress(apTreasury);

  await setup(
    config.tax_rate,
    apTreasuryAddr,
    config.threshold_absolute_percentage,
    config.max_voting_period_height,
    config.fund_rotation,
    config.fund_member_limit,
    config.funding_goal,
    config.accepted_tokens,
  );
  await turnOverApTeamMultisig();
<<<<<<< HEAD
  await createLoopVaults(config.loopswap_factory, config.loopswap_farming, config.loopswap_loop_juno_pair, config.loopswap_lp_reward_token, apTeamAddr, apTeamAddr, config.harvest_to_liquid);
=======
>>>>>>> c85113a6
  await createEndowments(
    config.charity_cw3_threshold_abs_perc,
    config.charity_cw3_max_voting_period,
  );
  await approveEndowments();
  await createIndexFunds();
}

async function setup(
  tax_rate: string,
  treasury_address: string,
  threshold_absolute_percentage: string,
  max_voting_period_height: number,
  fund_rotation: number | undefined,
  fund_member_limit: number | undefined,
  funding_goal: string | undefined,
  accepted_tokens: any | undefined,
): Promise<void> {
  // Step 1. Upload all local wasm files and capture the codes for each....
  process.stdout.write("Uploading Registrar Wasm");
  const registrarCodeId = await storeCode(juno, apTeamAddr, `${wasm_path.core}/registrar.wasm`);
  console.log(chalk.green(" Done!"), `${chalk.blue("codeId")}=${registrarCodeId}`);

  process.stdout.write("Uploading Index Fund Wasm");
  const fundCodeId = await storeCode(juno, apTeamAddr, `${wasm_path.core}/index_fund.wasm`);
  console.log(chalk.green(" Done!"), `${chalk.blue("codeId")}=${fundCodeId}`);

  process.stdout.write("Uploading Accounts Wasm");
  const accountsCodeId = await storeCode(juno, apTeamAddr, `${wasm_path.core}/accounts.wasm`);
  console.log(chalk.green(" Done!"), `${chalk.blue("codeId")}=${accountsCodeId}`);

  process.stdout.write("Uploading CW4 Group Wasm");
  const cw4Group = await storeCode(juno, apTeamAddr, `${wasm_path.core}/cw4_group.wasm`);
  console.log(chalk.green(" Done!"), `${chalk.blue("codeId")}=${cw4Group}`);

  process.stdout.write("Uploading AP Team CW3 MultiSig Wasm");
  const cw3MultiSigApTeam = await storeCode(juno, apTeamAddr, `${wasm_path.core}/cw3_apteam.wasm`);
  console.log(chalk.green(" Done!"), `${chalk.blue("codeId")}=${cw3MultiSigApTeam}`);

  process.stdout.write("Uploading Generic CW3 MultiSig Wasm");
  const cw3MultiSigGeneric = await storeCode(juno, apTeamAddr, `${wasm_path.core}/cw3_generic.wasm`);
  console.log(chalk.green(" Done!"), `${chalk.blue("codeId")}=${cw3MultiSigGeneric}`);

  process.stdout.write("Uploading Endowment CW3 MultiSig Wasm");
  const cw3MultiSigEndowment = await storeCode(juno, apTeamAddr, `${wasm_path.core}/cw3_endowment.wasm`);
  console.log(chalk.green(" Done!"), `${chalk.blue("codeId")}=${cw3MultiSigEndowment}`);

  // Step 2. Instantiate the key contracts
  // Registrar
  process.stdout.write("Instantiating Registrar contract");
  const registrarResult = await instantiateContract(
    juno,
    apTeamAddr,
    apTeamAddr,
    registrarCodeId,
    {
      tax_rate,
      treasury: treasury_address,
      default_vault: apTeamAddr, // Fake vault address from apTeam
      split_to_liquid: undefined,
      accepted_tokens: accepted_tokens,
    }
  );
  registrar = registrarResult.contractAddress as string;
  console.log(chalk.green(" Done!"), `${chalk.blue("contractAddress")}=${registrar}`);

  // Index Fund
  process.stdout.write("Instantiating Index Fund contract");
  const fundResult = await instantiateContract(juno, apTeamAddr, apTeamAddr, fundCodeId, {
    registrar_contract: registrar,
    fund_rotation: fund_rotation,
    fund_member_limit: fund_member_limit,
    funding_goal: funding_goal,
    accepted_tokens: accepted_tokens,
  });
  indexFund = fundResult.contractAddress as string;
  console.log(chalk.green(" Done!"), `${chalk.blue("contractAddress")}=${indexFund}`);

  // CW4 AP Team Group
  process.stdout.write("Instantiating CW4 AP Team Group contract");
  const cw4GrpApTeamResult = await instantiateContract(juno, apTeamAddr, apTeamAddr, cw4Group, {
    admin: apTeamAddr,
    members: [
      { addr: apTeamAddr, weight: 1 },
      { addr: apTeam2Addr, weight: 1 },
    ],
  });
  cw4GrpApTeam = cw4GrpApTeamResult.contractAddress as string;
  console.log(chalk.green(" Done!"), `${chalk.blue("contractAddress")}=${cw4GrpApTeam}`);

  // CW3 AP Team MultiSig
  process.stdout.write("Instantiating CW3 AP Team MultiSig contract");
  const cw3ApTeamResult = await instantiateContract(
    juno,
    apTeamAddr,
    apTeamAddr,
    cw3MultiSigApTeam,
    {
      registrar_contract: registrar,
      group_addr: cw4GrpApTeam,
      threshold: { absolute_percentage: { percentage: threshold_absolute_percentage } },
      max_voting_period: { height: max_voting_period_height },
      // registrar_contract: registrar,
    }
  );
  cw3ApTeam = cw3ApTeamResult.contractAddress as string;
  console.log(chalk.green(" Done!"), `${chalk.blue("contractAddress")}=${cw3ApTeam}`);

  // Setup AP Team C3 to be the admin to it's C4 Group
  process.stdout.write(
    "AddHook & UpdateAdmin on AP Team CW4 Group to point to AP Team C3"
  );
  await sendTransaction(juno, apTeamAddr, cw4GrpApTeam, {
    add_hook: { addr: cw3ApTeam },
  });
  await sendTransaction(juno, apTeamAddr, cw4GrpApTeam, {
    update_admin: { admin: cw3ApTeam },
  });
  console.log(chalk.green(" Done!"));

  process.stdout.write("Instantiating the Accounts contract");
  const accountsResult = await instantiateContract(
    juno,
    apTeamAddr,
    apTeamAddr,
    accountsCodeId,
    {
      owner_sc: apTeamAddr,
      registrar_contract: registrar,
    }
  );
  accounts = accountsResult.contractAddress as string;
  console.log(chalk.green(" Done!"), `${chalk.blue("contractAddress")}=${accounts}`);

  // CW4 Review Team Group
  process.stdout.write("Instantiating CW4 Review Team Group contract");
  const cw4GrpReviewTeamResult = await instantiateContract(juno, apTeamAddr, apTeamAddr, cw4Group, {
    admin: apTeamAddr,
    members: [
      { addr: apTeamAddr, weight: 1 },
    ],
  });
  cw4GrpReviewTeam = cw4GrpReviewTeamResult.contractAddress as string;
  console.log(chalk.green(" Done!"), `${chalk.blue("contractAddress")}=${cw4GrpReviewTeam}`);

  // CW3 Review Team MultiSig
  process.stdout.write("Instantiating CW3 Review Team MultiSig contract");
  const cw3ReviewTeamResult = await instantiateContract(
    juno,
    apTeamAddr,
    apTeamAddr,
    cw3MultiSigGeneric,
    {
      registrar_contract: registrar,
      group_addr: cw4GrpReviewTeam,
      threshold: { absolute_percentage: { percentage: threshold_absolute_percentage } },
      max_voting_period: { height: max_voting_period_height },
      // registrar_contract: registrar,
    }
  );
  cw3ReviewTeam = cw3ReviewTeamResult.contractAddress as string;
  console.log(chalk.green(" Done!"), `${chalk.blue("contractAddress")}=${cw3ReviewTeam}`);

  // Setup AP Team C3 to be the admin to it's C4 Group
  process.stdout.write(
    "AddHook & UpdateAdmin on AP Review Team CW4 Group to point to AP Team C3"
  );
  await sendTransaction(juno, apTeamAddr, cw4GrpReviewTeam, {
    add_hook: { addr: cw3ReviewTeam },
  });
  await sendTransaction(juno, apTeamAddr, cw4GrpReviewTeam, {
    update_admin: { admin: cw3ReviewTeam },
  });
  console.log(chalk.green(" Done!"));

  process.stdout.write("Update Registrar's config with various wasm codes & contracts");
  await sendTransaction(juno, apTeamAddr, registrar, {
    update_config: {
      accounts_contract: accounts,
      applications_review: cw3ReviewTeam,
      index_fund_contract: indexFund,
      cw3_code: cw3MultiSigEndowment,
      cw4_code: cw4Group,
      halo_token: apTeamAddr, // Fake halo token addr: Need to be handled
      halo_token_lp_contract: apTeamAddr, // Fake halo token LP addr: Need to be handled
    },
  });
  console.log(chalk.green(" Done!"));
}

// Step 4: Create Endowments via the Registrar contract
async function createEndowments(
  charity_cw3_threshold_abs_perc: string,
  charity_cw3_max_voting_period: number,
): Promise<void> {
  // endowment #1
  process.stdout.write("Charity Endowment #1 created from the Registrar by the AP Team");
  let charity1_wallet = await getWalletAddress(charity1);
  const charityResult1 = await sendTransaction(juno, apTeamAddr, accounts, {
    create_endowment: {
      owner: charity1_wallet,
      withdraw_before_maturity: false,
      maturity_time: undefined,
      maturity_height: undefined,
      profile: {
        name: "Test Endowment #1",
        overview: "A wonderful charity endowment that aims to test all the things",
        categories: { sdgs: [1], general: [] },
        tier: 3,
        logo: "logo1",
        image: "image1",
        url: undefined,
        registration_number: undefined,
        country_of_origin: undefined,
        street_address: undefined,
        contact_email: undefined,
        social_media_urls: {
          facebook: undefined,
          twitter: undefined,
          linkedin: undefined,
        },
        number_of_employees: undefined,
        average_annual_budget: undefined,
        annual_revenue: undefined,
        charity_navigator_rating: undefined,
        endow_type: "Charity",
      },
      cw4_members: [{ addr: charity1_wallet, weight: 1 }],
      kyc_donors_only: false,
      cw3_threshold: { absolute_percentage: { percentage: charity_cw3_threshold_abs_perc } },
      cw3_max_voting_period: charity_cw3_max_voting_period,
    },
  });
  endow_1_id = parseInt(charityResult1.logs[0].events
    .find((event) => {
      return event.type == "wasm";
    })
    ?.attributes.find((attribute) => {
      return attribute.key == "endow_id";
    })?.value as string);
  console.log(
    chalk.green(" Done!"),
    `${chalk.blue("Endowment_ID")}=${endow_1_id}`
  );

  // endowment #2
  process.stdout.write("Charity Endowment #2 created from the Registrar by the AP Team");
  let charity2_wallet = await getWalletAddress(charity2);
  const charityResult2 = await sendTransaction(juno, apTeamAddr, accounts, {
    create_endowment: {
      owner: charity2_wallet,
      withdraw_before_maturity: false,
      maturity_time: undefined,
      maturity_height: undefined,
      profile: {
        name: "Test Endowment #2",
        overview: "An even better endowment full of butterflies and rainbows",
        categories: { sdgs: [3], general: [] },
        tier: 2,
        logo: "logo2",
        image: "image2",
        url: undefined,
        registration_number: undefined,
        country_of_origin: undefined,
        street_address: undefined,
        contact_email: undefined,
        social_media_urls: {
          facebook: undefined,
          twitter: undefined,
          linkedin: undefined,
        },
        number_of_employees: undefined,
        average_annual_budget: undefined,
        annual_revenue: undefined,
        charity_navigator_rating: undefined,
        endow_type: "Charity",
      },
      cw4_members: [{ addr: charity2_wallet, weight: 1 }],
      kyc_donors_only: false,
      cw3_threshold: { absolute_percentage: { percentage: charity_cw3_threshold_abs_perc } },
      cw3_max_voting_period: charity_cw3_max_voting_period,
    },
  });
  endow_2_id = parseInt(charityResult2.logs[0].events
    .find((event) => {
      return event.type == "wasm";
    })
    ?.attributes.find((attribute) => {
      return attribute.key == "endow_id";
    })?.value as string);
  console.log(
    chalk.green(" Done!"),
    `${chalk.blue("Endowment_ID")}=${endow_2_id}`
  );

  // endowment #3
  process.stdout.write("Charity Endowment #3 created from the Registrar by the AP Team");
  let charity3_wallet = await getWalletAddress(charity3);
  const charityResult3 = await sendTransaction(juno, apTeamAddr, accounts, {
    create_endowment: {
      owner: charity3_wallet,
      withdraw_before_maturity: false,
      maturity_time: undefined,
      maturity_height: undefined,
      profile: {
        name: "Test Endowment #3",
        overview: "Shady endowment that will never be approved",
        categories: { sdgs: [2], general: [] },
        tier: 1,
        logo: "logo3",
        image: "image3",
        url: undefined,
        registration_number: undefined,
        country_of_origin: undefined,
        street_address: undefined,
        contact_email: undefined,
        social_media_urls: {
          facebook: undefined,
          twitter: undefined,
          linkedin: undefined,
        },
        number_of_employees: undefined,
        average_annual_budget: undefined,
        annual_revenue: undefined,
        charity_navigator_rating: undefined,
        endow_type: "Charity",
      },
      cw4_members: [{ addr: charity3_wallet, weight: 1 }],
      kyc_donors_only: false,
      cw3_threshold: { absolute_percentage: { percentage: charity_cw3_threshold_abs_perc } },
      cw3_max_voting_period: charity_cw3_max_voting_period,
    },
  });
  endow_3_id = parseInt(charityResult3.logs[0].events
    .find((event) => {
      return event.type == "wasm";
    })
    ?.attributes.find((attribute) => {
      return attribute.key == "endow_id";
    })?.value as string);
  console.log(
    chalk.green(" Done!"),
    `${chalk.blue("Endowment_ID")}=${endow_3_id}`
  );

  // endowment #4
  process.stdout.write("Charity Endowment #4 created from the Registrar by the AP Team");
  const charityResult4 = await sendTransaction(juno, apTeamAddr, accounts, {
    create_endowment: {
      owner: charity3_wallet,
      withdraw_before_maturity: false,
      maturity_time: undefined,
      maturity_height: undefined,
      profile: {
        name: "Vibin' Endowment #4",
        overview: "Global endowment that spreads good vibes",
        categories: { sdgs: [1], general: [] },
        tier: 3,
        logo: "logo4",
        image: "image4",
        url: undefined,
        registration_number: undefined,
        country_of_origin: undefined,
        street_address: undefined,
        contact_email: undefined,
        social_media_urls: {
          facebook: undefined,
          twitter: undefined,
          linkedin: undefined,
        },
        number_of_employees: undefined,
        average_annual_budget: undefined,
        annual_revenue: undefined,
        charity_navigator_rating: undefined,
        endow_type: "Charity",
      },
      cw4_members: [{ addr: charity3_wallet, weight: 1 }],
      kyc_donors_only: false,
      cw3_threshold: { absolute_percentage: { percentage: charity_cw3_threshold_abs_perc } },
      cw3_max_voting_period: charity_cw3_max_voting_period,
    }
  });
  endow_4_id = parseInt(charityResult4.logs[0].events
    .find((event) => {
      return event.type == "wasm";
    })
    ?.attributes.find((attribute) => {
      return attribute.key == "endow_id";
    })?.value as string);
  console.log(
    chalk.green(" Done!"),
    `${chalk.blue("Endowment_ID")}=${endow_4_id}`
  );
}

async function approveEndowments(): Promise<void> {
  // AP Team approves 3 of 4 newly created endowments
  process.stdout.write("AP Team approves 3 of 4 endowments");
  await sendMessageViaCw3Proposal(juno, apTeamAddr, cw3ReviewTeam, accounts, {
    update_endowment_status: {
      endowment_id: endow_1_id,
      status: 1,
      beneficiary: undefined,
    }
  });
  await sendMessageViaCw3Proposal(juno, apTeamAddr, cw3ReviewTeam, accounts, {
    update_endowment_status: {
      endowment_id: endow_2_id,
      status: 1,
      beneficiary: undefined,
    }
  });
  await sendMessageViaCw3Proposal(juno, apTeamAddr, cw3ReviewTeam, accounts, {
    update_endowment_status: {
      endowment_id: endow_4_id,
      status: 1,
      beneficiary: undefined,
    }
  });
  console.log(chalk.green(" Done!"));
}

// Step 5: Index Fund finals setup
async function createIndexFunds(): Promise<void> {
  // Create an initial "Fund" with the two charities created above
  process.stdout.write("Create two Funds with two endowments each");
  await sendMessageViaCw3Proposal(juno, apTeamAddr, cw3ApTeam, indexFund, {
    create_fund: {
      name: "Test Fund",
      description: "My first test fund",
      members: [endow_1_id, endow_2_id],
      rotating_fund: true,
      split_to_liquid: undefined,
      expiry_time: undefined,
      expiry_height: undefined,
    }
  });
  await sendMessageViaCw3Proposal(juno, apTeamAddr, cw3ApTeam, indexFund, {
    create_fund: {
      name: "Test Fund #2",
      description: "Another fund to test rotations",
      members: [endow_1_id, endow_4_id],
      rotating_fund: true,
      split_to_liquid: undefined,
      expiry_time: undefined,
      expiry_height: undefined,
    }
  });
  console.log(chalk.green(" Done!"));
}

<<<<<<< HEAD
async function createLoopVaults(
  loopFactory: string,
  loopFarming: string,
  loopPair: string,
  loopStakingRewardToken: string,

  keeper: string,
  tax_collector: string,

  harvest_to_liquid: string,
): Promise<void> {
  process.stdout.write("Uploading Vault Wasm");
  const vaultCodeId = await storeCode(juno, apTeamAddr, `${wasm_path.core}/loopswap_vault.wasm`);
  console.log(chalk.green(" Done!"), `${chalk.blue("codeId")}=${vaultCodeId}`);

  // LOOP Vault - #1 (Locked)
  process.stdout.write("Instantiating Vault #1 (Locked) contract");
  const vaultResult1 = await instantiateContract(juno, apTeamAddr, apTeamAddr, vaultCodeId, {
    acct_type: `locked`, // Locked: 0, Liquid: 1
    sibling_vault: undefined,
    registrar_contract: registrar,
    keeper: keeper,
    tax_collector: tax_collector,

    lp_factory_contract: loopFactory,
    lp_staking_contract: loopFarming,
    pair_contract: loopPair,
    lp_reward_token: loopStakingRewardToken,

    name: "Vault Token for LOOP-JUNO pair",
    symbol: "VTLOOPJUNO",
    decimals: 6,

    harvest_to_liquid: harvest_to_liquid,
  });
  vault1_locked = vaultResult1.contractAddress as string;
  console.log(chalk.green(" Done!"), `${chalk.blue("Liquid contractAddress")}=${vault1_locked}`);

  // Vault - #1 (Liquid)
  process.stdout.write("Instantiating Vault #1 (Liquid) contract");
  const vaultResult2 = await instantiateContract(juno, apTeamAddr, apTeamAddr, vaultCodeId, {
    acct_type: `liquid`, // Locked: 0, Liquid: 1
    sibling_vault: vault1_locked,
    registrar_contract: registrar,
    keeper: keeper,
    tax_collector: tax_collector,

    lp_factory_contract: loopFactory,
    lp_staking_contract: loopFarming,
    pair_contract: loopPair,
    lp_reward_token: loopStakingRewardToken,

    name: "Vault Token for LOOP-JUNO pair",
    symbol: "VTLOOPJUNO",
    decimals: 6,

    harvest_to_liquid: harvest_to_liquid,
  });
  vault1_liquid = vaultResult2.contractAddress as string;
  console.log(chalk.green(" Done!"), `${chalk.blue("Liquid contractAddress")}=${vault1_liquid}`);

  // Update the "sibling_vault" config of "vault1_locked"
  await sendTransaction(juno, apTeamAddr, vault1_locked, {
    update_config: {
      sibling_vault: vault1_liquid,
      lp_staking_contract: undefined,
      lp_pair_contract: undefined,
      keeper: undefined,
      tax_collector: undefined,
    }
  });

  // Step 3. AP team must add & approve the new vaults in registrar & make #1 the default vault
  process.stdout.write("Add Vault #1 & #2 in Registrar");
  await sendMessageViaCw3Proposal(juno, apTeamAddr, cw3ApTeam, registrar, {
    vault_add: {
      network: undefined,
      vault_addr: vault1_locked,
      input_denom: "ujuno",
      yield_token: registrar,
      restricted_from: [],
      acct_type: `locked`,
    }
  });
  await sendMessageViaCw3Proposal(juno, apTeamAddr, cw3ApTeam, registrar, {
    vault_add: {
      network: undefined,
      vault_addr: vault1_liquid,
      input_denom: "ujuno",
      yield_token: registrar,
      restricted_from: [],
      acct_type: `liquid`,
    }
  });
  console.log(chalk.green(" Done!"));
}

=======
>>>>>>> c85113a6
// Turn over Ownership/Admin control of all Core contracts to AP Team MultiSig Contract
async function turnOverApTeamMultisig(): Promise<void> {
  process.stdout.write(
    "Turn over Ownership/Admin control of all Core contracts to AP Team MultiSig Contract\n"
  );
  process.stdout.write(chalk.yellow("- Turning over Registrar"));
  await sendTransaction(juno, apTeamAddr, registrar, {
    update_owner: { new_owner: cw3ApTeam }
  });
  console.log(chalk.green(" Done!"));

  process.stdout.write(chalk.yellow("- Turning over Index Fund"));
  await sendTransaction(juno, apTeamAddr, indexFund, {
    update_owner: { new_owner: cw3ApTeam }
  });
  console.log(chalk.green(" Done!"));

  process.stdout.write(chalk.yellow("- Turning over Accounts"));
  await sendTransaction(juno, apTeamAddr, accounts, {
    update_owner: { new_owner: cw3ApTeam }
  });
  console.log(chalk.green(" Done!"));
}<|MERGE_RESOLUTION|>--- conflicted
+++ resolved
@@ -24,6 +24,7 @@
 let apTeam2Addr: string;
 let apTreasuryAddr: string;
 
+// contract addresses
 let registrar: string;
 let accounts: string;
 let cw4GrpApTeam: string;
@@ -31,10 +32,6 @@
 let cw4GrpReviewTeam: string;
 let cw3ReviewTeam: string;
 let indexFund: string;
-let vault1_locked: string;
-let vault1_liquid: string;
-let vault2_locked: string;
-let vault2_liquid: string;
 
 let endow_1_id: number;
 let endow_2_id: number;
@@ -70,10 +67,6 @@
     charity_cw3_threshold_abs_perc: string,
     charity_cw3_max_voting_period: number,
     accepted_tokens: any | undefined;
-    loopswap_factory: string,
-    loopswap_farming: string,
-    loopswap_loop_juno_pair: string,
-    loopswap_lp_reward_token: string,
   }
 ): Promise<void> {
   juno = _juno;
@@ -100,10 +93,6 @@
     config.accepted_tokens,
   );
   await turnOverApTeamMultisig();
-<<<<<<< HEAD
-  await createLoopVaults(config.loopswap_factory, config.loopswap_farming, config.loopswap_loop_juno_pair, config.loopswap_lp_reward_token, apTeamAddr, apTeamAddr, config.harvest_to_liquid);
-=======
->>>>>>> c85113a6
   await createEndowments(
     config.charity_cw3_threshold_abs_perc,
     config.charity_cw3_max_voting_period,
@@ -555,106 +544,6 @@
   console.log(chalk.green(" Done!"));
 }
 
-<<<<<<< HEAD
-async function createLoopVaults(
-  loopFactory: string,
-  loopFarming: string,
-  loopPair: string,
-  loopStakingRewardToken: string,
-
-  keeper: string,
-  tax_collector: string,
-
-  harvest_to_liquid: string,
-): Promise<void> {
-  process.stdout.write("Uploading Vault Wasm");
-  const vaultCodeId = await storeCode(juno, apTeamAddr, `${wasm_path.core}/loopswap_vault.wasm`);
-  console.log(chalk.green(" Done!"), `${chalk.blue("codeId")}=${vaultCodeId}`);
-
-  // LOOP Vault - #1 (Locked)
-  process.stdout.write("Instantiating Vault #1 (Locked) contract");
-  const vaultResult1 = await instantiateContract(juno, apTeamAddr, apTeamAddr, vaultCodeId, {
-    acct_type: `locked`, // Locked: 0, Liquid: 1
-    sibling_vault: undefined,
-    registrar_contract: registrar,
-    keeper: keeper,
-    tax_collector: tax_collector,
-
-    lp_factory_contract: loopFactory,
-    lp_staking_contract: loopFarming,
-    pair_contract: loopPair,
-    lp_reward_token: loopStakingRewardToken,
-
-    name: "Vault Token for LOOP-JUNO pair",
-    symbol: "VTLOOPJUNO",
-    decimals: 6,
-
-    harvest_to_liquid: harvest_to_liquid,
-  });
-  vault1_locked = vaultResult1.contractAddress as string;
-  console.log(chalk.green(" Done!"), `${chalk.blue("Liquid contractAddress")}=${vault1_locked}`);
-
-  // Vault - #1 (Liquid)
-  process.stdout.write("Instantiating Vault #1 (Liquid) contract");
-  const vaultResult2 = await instantiateContract(juno, apTeamAddr, apTeamAddr, vaultCodeId, {
-    acct_type: `liquid`, // Locked: 0, Liquid: 1
-    sibling_vault: vault1_locked,
-    registrar_contract: registrar,
-    keeper: keeper,
-    tax_collector: tax_collector,
-
-    lp_factory_contract: loopFactory,
-    lp_staking_contract: loopFarming,
-    pair_contract: loopPair,
-    lp_reward_token: loopStakingRewardToken,
-
-    name: "Vault Token for LOOP-JUNO pair",
-    symbol: "VTLOOPJUNO",
-    decimals: 6,
-
-    harvest_to_liquid: harvest_to_liquid,
-  });
-  vault1_liquid = vaultResult2.contractAddress as string;
-  console.log(chalk.green(" Done!"), `${chalk.blue("Liquid contractAddress")}=${vault1_liquid}`);
-
-  // Update the "sibling_vault" config of "vault1_locked"
-  await sendTransaction(juno, apTeamAddr, vault1_locked, {
-    update_config: {
-      sibling_vault: vault1_liquid,
-      lp_staking_contract: undefined,
-      lp_pair_contract: undefined,
-      keeper: undefined,
-      tax_collector: undefined,
-    }
-  });
-
-  // Step 3. AP team must add & approve the new vaults in registrar & make #1 the default vault
-  process.stdout.write("Add Vault #1 & #2 in Registrar");
-  await sendMessageViaCw3Proposal(juno, apTeamAddr, cw3ApTeam, registrar, {
-    vault_add: {
-      network: undefined,
-      vault_addr: vault1_locked,
-      input_denom: "ujuno",
-      yield_token: registrar,
-      restricted_from: [],
-      acct_type: `locked`,
-    }
-  });
-  await sendMessageViaCw3Proposal(juno, apTeamAddr, cw3ApTeam, registrar, {
-    vault_add: {
-      network: undefined,
-      vault_addr: vault1_liquid,
-      input_denom: "ujuno",
-      yield_token: registrar,
-      restricted_from: [],
-      acct_type: `liquid`,
-    }
-  });
-  console.log(chalk.green(" Done!"));
-}
-
-=======
->>>>>>> c85113a6
 // Turn over Ownership/Admin control of all Core contracts to AP Team MultiSig Contract
 async function turnOverApTeamMultisig(): Promise<void> {
   process.stdout.write(
