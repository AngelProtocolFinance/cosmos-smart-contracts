--- conflicted
+++ resolved
@@ -367,7 +367,6 @@
         endow_type: "Charity",
       },
       kyc_donors_only: false,
-<<<<<<< HEAD
       whitelisted_beneficiaries: [charity1_wallet], 
       whitelisted_contributors: [],
       dao: {
@@ -403,20 +402,8 @@
       aum_fee: undefined,
       settings_controller: undefined,
       parent: false,
-    }
-  });
-  endow_1_id = parseInt(charityResult1.logs[0].events
-    .find((event) => {
-      return event.type == "wasm";
-    })
-    ?.attributes.find((attribute) => {
-      return attribute.key == "endow_id";
-    })?.value as string);
-=======
-      cw3_threshold: { absolute_percentage: { percentage: charity_cw3_threshold_abs_perc } },
-      cw3_max_voting_period: charity_cw3_max_voting_period,
-  }, [apTeam]);
->>>>>>> ba5b691d
+    }, [apTeam]);
+  
   console.log(
     chalk.green(" Done!"),
     `${chalk.blue("Endowment ID")}=${endow_1_id}`
@@ -468,83 +455,7 @@
       parent: false,
       cw3_threshold: { absolute_percentage: { percentage: charity_cw3_threshold_abs_perc } },
       cw3_max_voting_period: charity_cw3_max_voting_period,
-<<<<<<< HEAD
-    },
-  });
-  endow_2_id = parseInt(charityResult2.logs[0].events
-    .find((event) => {
-      return event.type == "wasm";
-    })
-    ?.attributes.find((attribute) => {
-      return attribute.key == "endow_id";
-    })?.value as string);
-  console.log(
-    chalk.green(" Done!"),
-    `${chalk.blue("Endowment_ID")}=${endow_2_id}`
-  );
-
-  // endowment #3
-  process.stdout.write("Charity Endowment #3 created from the Registrar by the AP Team");
-  let charity3_wallet = await getWalletAddress(charity3);
-  const charityResult3 = await sendTransaction(juno, apTeamAddr, accounts, {
-    create_endowment: {
-      owner: charity3_wallet,
-      withdraw_before_maturity: false,
-      maturity_time: 300,
-      split_max: undefined,
-      split_min: undefined,
-      split_default: undefined,
-      cw4_members: [{ addr: charity3_wallet, weight: 1 }],
-      cw3_multisig_threshold: { absolute_percentage: { percentage: charity_cw3_threshold_abs_perc } },
-      cw3_multisig_max_vote_period: charity_cw3_max_voting_period,
-      profile: {
-        name: "Test Endowment #3",
-        overview: "Shady endowment that will never be approved",
-        categories: { sdgs: [2], general: [] },
-        tier: 1,
-        logo: "logo3",
-        image: "image3",
-        url: undefined,
-        registration_number: undefined,
-        country_of_origin: undefined,
-        street_address: undefined,
-        contact_email: undefined,
-        social_media_urls: {
-          facebook: undefined,
-          twitter: undefined,
-          linkedin: undefined,
-        },
-        number_of_employees: undefined,
-        average_annual_budget: undefined,
-        annual_revenue: undefined,
-        charity_navigator_rating: undefined,
-        endow_type: "Charity",
-      },
-      kyc_donors_only: false,
-      whitelisted_beneficiaries: [charity1_wallet], 
-      whitelisted_contributors: [],
-      dao: undefined,
-      donation_match: undefined,
-      earnings_fee: undefined,
-      deposit_fee: undefined,
-      withdraw_fee: undefined,
-      aum_fee: undefined,
-      settings_controller: undefined,
-      parent: false,
-      cw3_threshold: { absolute_percentage: { percentage: charity_cw3_threshold_abs_perc } },
-      cw3_max_voting_period: charity_cw3_max_voting_period,
-    },
-  });
-  endow_3_id = parseInt(charityResult3.logs[0].events
-    .find((event) => {
-      return event.type == "wasm";
-    })
-    ?.attributes.find((attribute) => {
-      return attribute.key == "endow_id";
-    })?.value as string);
-=======
   }, [apTeam]);
->>>>>>> ba5b691d
   console.log(
     chalk.green(" Done!"),
     `${chalk.blue("Endowment ID")}=${endow_2_id}`
