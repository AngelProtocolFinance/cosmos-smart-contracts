--- conflicted
+++ resolved
@@ -39,22 +39,14 @@
     cw4GrpReviewTeam: "",
     cw3ReviewTeam: "",
     swapRouter: "",
-<<<<<<< HEAD
     settingsController: "",
     donationMatching: "",
     giftcards: "",
-
-=======
-    giftcards: "",
->>>>>>> 489f4532
     vaultLocked1: "",
     vaultLiquid1: "",
     vaultLocked2: "",
     vaultLiquid2: "",
-<<<<<<< HEAD
 
-=======
->>>>>>> 489f4532
     endowId1: 1,
     endowId2: 2,
     endowId3: 3,
@@ -115,11 +107,7 @@
     community_contract: "",
     distributor_contract: "",
     gov_contract: "",
-<<<<<<< HEAD
     gov_holder: "",
-=======
-    gov_holder_contract: "",
->>>>>>> 489f4532
     staking_contract: "",
     vesting_contract: "",
   },
