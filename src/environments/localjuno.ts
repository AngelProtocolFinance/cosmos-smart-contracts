// -------------------------------------------------------------------------------------
// LocalJuno test-suite
// -------------------------------------------------------------------------------------
import { GasPrice } from "@cosmjs/stargate";
import { DirectSecp256k1HdWallet } from "@cosmjs/proto-signing";
import { SigningCosmWasmClient } from "@cosmjs/cosmwasm-stargate";

import chalk from "chalk";
import { localjuno as config } from "../config/localjunoConstants";
import { datetimeStringToUTC, getWalletAddress } from "../utils/helpers";

import { migrateCore } from "../processes/migrate/core";
// import { migrateHalo } from "../processes/migrate/halo";

import { setupCore } from "../processes/setup/core/testnet";
import { setupJunoSwap } from "../processes/setup/junoswap/localjuno";
// import { setupHalo } from "../processes/setup/halo";

import { testExecute } from "../processes/tests/testnet";

// -------------------------------------------------------------------------------------
// Variables
// -------------------------------------------------------------------------------------
let juno: SigningCosmWasmClient;
let apTeam: DirectSecp256k1HdWallet;
let apTeam2: DirectSecp256k1HdWallet;
let apTeam3: DirectSecp256k1HdWallet;
let apTreasury: DirectSecp256k1HdWallet;
let charity1: DirectSecp256k1HdWallet;
let charity2: DirectSecp256k1HdWallet;
let charity3: DirectSecp256k1HdWallet;
let pleb: DirectSecp256k1HdWallet;
let tca: DirectSecp256k1HdWallet;

// wallet addresses
let apTeamAccount: string;
let apTeam2Account: string;
let apTeam3Account: string;
let apTreasuryAccount: string;
let charity1Account: string;
let charity2Account: string;
let charity3Account: string;
let plebAccount: string;
let tcaAccount: string;

// Core contracts
let registrar: string;
let cw4GrpApTeam: string;
let cw3ApTeam: string;
let cw4GrpReviewTeam: string;
let cw3ReviewTeam: string;
let indexFund: string;
let accounts: string;
let endowId1: number;
let endowId2: number;
let endowId3: number;
let endowId4: number;
let vault1: string;
let vault2: string;

// JunoSwap Contracts
let junoswapTokenCode: number;
let junoswapHaloTokenContract: string;
let junoswapHaloJunoPairContract: string;
let junoswapHaloJunoPairLpToken: string;
let junoswapHaloJunoPairLpStakingContract: string;
let junoswapInitialHaloSupply: string;
let junoswapHaloLiquidity: string;
let junoswapNativeLiquidity: string;

// Angel/HALO contracts
let haloAirdrop: string;
let haloCollector: string;
let haloCommunity: string;
let haloDistributor: string;
let haloGov: string;
let haloGovHodler: string;
let haloStaking: string;
let haloVesting: string;

// -------------------------------------------------------------------------------------
// initialize variables
// -------------------------------------------------------------------------------------
async function initialize() {
  apTeam = await DirectSecp256k1HdWallet.fromMnemonic(config.mnemonicKeys.apTeam, { prefix: "juno" });
  apTeam2 = await DirectSecp256k1HdWallet.fromMnemonic(config.mnemonicKeys.apTeam2, { prefix: "juno" });
  apTeam3 = await DirectSecp256k1HdWallet.fromMnemonic(config.mnemonicKeys.apTeam3, { prefix: "juno" });
  apTreasury = await DirectSecp256k1HdWallet.fromMnemonic(config.mnemonicKeys.apTreasury, { prefix: "juno" });
  charity1 = await DirectSecp256k1HdWallet.fromMnemonic(config.mnemonicKeys.charity1, { prefix: "juno" });
  charity2 = await DirectSecp256k1HdWallet.fromMnemonic(config.mnemonicKeys.charity2, { prefix: "juno" });
  charity3 = await DirectSecp256k1HdWallet.fromMnemonic(config.mnemonicKeys.charity3, { prefix: "juno" });
  pleb = await DirectSecp256k1HdWallet.fromMnemonic(config.mnemonicKeys.pleb, { prefix: "juno" });
  tca = await DirectSecp256k1HdWallet.fromMnemonic(config.mnemonicKeys.tca, { prefix: "juno" });

  apTeamAccount = await getWalletAddress(apTeam);
  apTeam2Account = await getWalletAddress(apTeam2);
  apTeam3Account = await getWalletAddress(apTeam3);
  apTreasuryAccount = await getWalletAddress(apTreasury);
  charity1Account = await getWalletAddress(charity1);
  charity2Account = await getWalletAddress(charity2);
  charity3Account = await getWalletAddress(charity3);
  plebAccount = await getWalletAddress(pleb);
  tcaAccount = await getWalletAddress(tca);

  console.log(`Using ${chalk.cyan(apTeamAccount)} as Angel Team`);
  console.log(`Using ${chalk.cyan(apTeam2Account)} as Angel Team #2`);
  console.log(`Using ${chalk.cyan(apTeam3Account)} as Angel Team #3`);
  console.log(`Using ${chalk.cyan(apTreasuryAccount)} as Angel Protocol Treasury`);
  console.log(`Using ${chalk.cyan(charity1Account)} as Charity #1`);
  console.log(`Using ${chalk.cyan(charity2Account)} as Charity #2`);
  console.log(`Using ${chalk.cyan(charity3Account)} as Charity #3`);
  console.log(`Using ${chalk.cyan(plebAccount)} as Pleb`);
  console.log(`Using ${chalk.cyan(tcaAccount)} as TCA member`);

  registrar = config.contracts.registrar;
  cw4GrpApTeam = config.contracts.cw4GrpApTeam;
  cw3ApTeam = config.contracts.cw3ApTeam;
  indexFund = config.contracts.indexFund;
<<<<<<< HEAD
  accounts = config.contracts.accountsContract;
  vault1 = config.contracts.vault1;
  vault2 = config.contracts.vault2;

  endowId1 = config.contracts.endowId1;
  endowId2 = config.contracts.endowId2;
  endowId3 = config.contracts.endowId3;
  endowId4 = config.contracts.endowId4;
=======
  accounts = config.contracts.accounts;
>>>>>>> 85126fd7

  console.log(`Using ${chalk.cyan(registrar)} as Registrar`);
  console.log(`Using ${chalk.cyan(indexFund)} as IndexFund`);
  console.log(`Using ${chalk.cyan(accounts)} as Accounts`);
  console.log(`Using ${chalk.cyan(endowId1)} as Endowment ID #1`);
  console.log(`Using ${chalk.cyan(endowId2)} as Endowment ID #2`);
  console.log(`Using ${chalk.cyan(endowId3)} as Endowment ID #3`);
  console.log(`Using ${chalk.cyan(endowId4)} as Endowment ID #4`);
  console.log(`Using ${chalk.cyan(cw4GrpApTeam)} as CW4 AP Team Group`);
  console.log(`Using ${chalk.cyan(cw3ApTeam)} as CW3 AP Team MultiSig`);
  console.log(`Using ${chalk.cyan(vault1)} as Vault1`);
  console.log(`Using ${chalk.cyan(vault2)} as Vault2`);

  junoswapTokenCode = config.junoswap.junoswap_token_code;
  junoswapHaloTokenContract = config.junoswap.halo_token_contract;
  junoswapHaloJunoPairContract = config.junoswap.halo_juno_pool_contract;
  junoswapHaloJunoPairLpToken = config.junoswap.halo_juno_pool_lp_token;
  junoswapHaloJunoPairLpStakingContract = config.junoswap.halo_juno_pool_lp_staking_addr;
  junoswapInitialHaloSupply = config.junoswap.initial_halo_supply;
  junoswapHaloLiquidity = config.junoswap.halo_liquidity;
  junoswapNativeLiquidity = config.junoswap.native_liquidity;

  console.log(`Using ${chalk.cyan(junoswapHaloTokenContract)} as JunoSwap HALO Token`);
  console.log(
    `Using ${chalk.cyan(junoswapHaloJunoPairContract)} as JunoSwap HALO/JUNO Swap Pool(Pair)`
  );
  console.log(
    `Using ${chalk.cyan(junoswapHaloJunoPairLpToken)} as JunoSwap HALO/JUNO Swap Pool LP Token`
  );
  console.log(
    `Using ${chalk.cyan(junoswapHaloJunoPairLpStakingContract)} as JunoSwap HALO/JUNO Swap Pool LP Token Staking contract`
  );

  haloAirdrop = config.halo.airdrop_contract;
  haloCollector = config.halo.collector_contract;
  haloCommunity = config.halo.community_contract;
  haloDistributor = config.halo.distributor_contract;
  haloGov = config.halo.gov_contract;
  haloGovHodler = config.halo.gov_hodler_contract;
  haloStaking = config.halo.staking_contract;
  haloVesting = config.halo.vesting_contract;

  console.log(`Using ${chalk.cyan(haloAirdrop)} as HALO airdrop`);
  console.log(`Using ${chalk.cyan(haloCollector)} as HALO collector`);
  console.log(`Using ${chalk.cyan(haloCommunity)} as HALO community`);
  console.log(`Using ${chalk.cyan(haloDistributor)} as HALO distributor`);
  console.log(`Using ${chalk.cyan(haloGov)} as HALO gov`);
  console.log(`Using ${chalk.cyan(haloGovHodler)} as HALO gov hodler`);
  console.log(`Using ${chalk.cyan(haloStaking)} as HALO staking`);
  console.log(`Using ${chalk.cyan(haloVesting)} as HALO vesting`);

  // setup client connection to the JUNO network
  juno = await SigningCosmWasmClient.connectWithSigner(config.networkInfo.url, apTeam, { gasPrice: GasPrice.fromString("0.1ujuno") });
}

// -------------------------------------------------------------------------------------
// setup core contracts
// -------------------------------------------------------------------------------------
export async function startSetupCore(): Promise<void> {
  console.log(chalk.blue("\nLocalJuno"));

  // Initialize environment information
  console.log(chalk.yellow("\nStep 1. Environment Info"));
  await initialize();

  // Setup contracts
  console.log(chalk.yellow("\nStep 2. Contracts Setup"));
  await setupCore(
    juno,     
    // wallets
    {
      apTeam,
      apTeam2,
      apTeam3,
      apTreasury,
      charity1,
      charity2,
      charity3,
      tca,
    },
    // config
    {
      tax_rate: "0.2", // tax rate
      threshold_absolute_percentage: "0.50", // threshold absolute percentage for "ap-cw3"
      max_voting_period_height: 1000, // max voting period height for "ap-cw3"
      fund_rotation: undefined, // index fund rotation
      is_localjuno: true, // is LocalJuno
      harvest_to_liquid: "0.75", // harvest to liquid percentage
      tax_per_block: "0.0000000259703196", // tax_per_block: 70% of Anchor's 19.5% earnings collected per block
      funding_goal: "500000000", // funding goal
      fund_member_limit: 10,
      charity_cw3_threshold_abs_perc: "0.5", // threshold absolute percentage for "charity-cw3"
      charity_cw3_max_voting_period: 60,      // max_voting_period time(unit: seconds) for "charity-cw3"
      accepted_tokens:  {
        native: ['ibc/EAC38D55372F38F1AFD68DF7FE9EF762DCF69F26520643CF3F9D292A738D8034', 'ujuno'],
        cw20: [],
      },
      junoswap_pool_addr: junoswapHaloJunoPairContract, // Junoswap pool (HALO-JUNO) contract
      junoswap_pool_staking: junoswapHaloJunoPairLpStakingContract, // Junoswap pool (HALO-JUNO) LP token staking contract
    }
  );
}

// -------------------------------------------------------------------------------------
// setup JunoSwap contracts
// -------------------------------------------------------------------------------------
export async function startSetupJunoSwap(): Promise<void> {
  console.log(chalk.blue("\nLocalJuno"));

  // Initialize environment information
  console.log(chalk.yellow("\nStep 1. Environment Info"));
  await initialize();

  // Setup JunoSwap contracts
  console.log(chalk.yellow("\nStep 2a. JunoSwap Contracts"));
  const apTeamAccount = await getWalletAddress(apTeam);
  const apTeam2Account = await getWalletAddress(apTeam2);
  const apTeam3Account = await getWalletAddress(apTeam3);
  await setupJunoSwap(
    juno,
    apTeamAccount,
    apTeam2Account,
    apTeam3Account,
    junoswapInitialHaloSupply,
    junoswapHaloLiquidity,
    junoswapNativeLiquidity
  );
}

// -------------------------------------------------------------------------------------
// setup HALO contracts
// -------------------------------------------------------------------------------------
// export async function startSetupHalo(): Promise<void> {
//   console.log(chalk.blue("\nLocalJuno"));

//   // Initialize environment information
//   console.log(chalk.yellow("\nStep 1. Environment Info"));
//   await initialize();

//   // Setup HALO contracts
//   console.log(chalk.yellow("\nStep2. Halo Contracts"));
//   const apTeamAccount = await getWalletAddress(apTeam);
//   await setupHalo(
//     juno,
//     apTeamAccount,
//     registrar,
//     junoswapHaloTokenContract, // halo junoswap token contract
//     junoswapFactory,
//     junoswapHaloJunoPairLpToken, // staking_token: HALO-JUNO pair LP Token contract
//     30, // quorum
//     50, // threshold,
//     2000, // voting_period,
//     1000, // timelock_period,
//     "10000000000", // proposal_deposit,
//     10, // snapshot_period,
//     120, // unbonding_period in seconds
//     [], // whitelist
//     "10000000000", // spend_limit
//     "0.2", // reward_factor
//     [[100, 200, "1000000"]], // distribution_schedule
//     12345 // genesis_time
//   );
// }

// -------------------------------------------------------------------------------------
// migrate Angel Protocol core contracts
// -------------------------------------------------------------------------------------
export async function startMigrateCore(): Promise<void> {
  console.log(chalk.blue("\nLocalJuno"));

  // Initialize environment information
  console.log(chalk.yellow("\nStep 1. Environment Info"));
  await initialize();

  // Migrate Contracts
  console.log(chalk.yellow("\nStep 2a. Migrate Contracts"));
  const apTeamAccount = await getWalletAddress(apTeam);
  await migrateCore(
    juno,
    apTeamAccount,
    registrar,
    indexFund,
    accounts,
    cw4GrpApTeam,
    cw3ApTeam,
    [],
  );
}

// -------------------------------------------------------------------------------------
// migrate HALO contracts
// -------------------------------------------------------------------------------------
// export async function startMigrateHalo(): Promise<void> {
//   console.log(chalk.blue("\nLocalJuno"));

//   // Initialize environment information
//   console.log(chalk.yellow("\nStep 1. Environment Info"));
//   await initialize();

//   // Migrate Contracts
//   console.log(chalk.yellow("\nStep 2a. Migrate Contracts"));
//   const apTeamAccount = await getWalletAddress(apTeam);
//   await migrateHalo(
//     juno,
//     apTeamAccount,
//     haloAirdrop,
//     haloCollector,
//     haloCommunity,
//     haloDistributor,
//     haloGov,
//     haloGovHodler,
//     haloStaking,
//     haloVesting
//   );
// }

// -------------------------------------------------------------------------------------
// start test
// -------------------------------------------------------------------------------------
export async function startTests(): Promise<void> {
  console.log(chalk.blue("\nLocalJuno"));

  // Initialize environment information
  console.log(chalk.yellow("\nStep 1. Environment Info"));
  await initialize();

  // Test queries
  await testExecute(
    config,
    apTeam,
    apTeam2,
    apTeam3,
    charity1,
    charity2,
    charity3,
    pleb,
    tca,
    apTeamAccount,
    apTeam2Account,
    apTeam3Account,
    apTreasuryAccount,
    charity1Account,
    charity2Account,
    charity3Account,
    plebAccount,
    tcaAccount,
    registrar,
    indexFund,
    vault1,
    vault2,
    accounts,
    endowId1,
    endowId2,
    endowId3,
    endowId4,
    cw4GrpApTeam,
    cw3ApTeam,
    junoswapHaloTokenContract,
    junoswapHaloJunoPairContract,
    haloAirdrop,
    haloCollector,
    haloCommunity,
    haloDistributor,
    haloGov,
    haloStaking,
    haloVesting,
  );
}<|MERGE_RESOLUTION|>--- conflicted
+++ resolved
@@ -116,8 +116,7 @@
   cw4GrpApTeam = config.contracts.cw4GrpApTeam;
   cw3ApTeam = config.contracts.cw3ApTeam;
   indexFund = config.contracts.indexFund;
-<<<<<<< HEAD
-  accounts = config.contracts.accountsContract;
+  accounts = config.contracts.accounts
   vault1 = config.contracts.vault1;
   vault2 = config.contracts.vault2;
 
@@ -125,9 +124,6 @@
   endowId2 = config.contracts.endowId2;
   endowId3 = config.contracts.endowId3;
   endowId4 = config.contracts.endowId4;
-=======
-  accounts = config.contracts.accounts;
->>>>>>> 85126fd7
 
   console.log(`Using ${chalk.cyan(registrar)} as Registrar`);
   console.log(`Using ${chalk.cyan(indexFund)} as IndexFund`);
