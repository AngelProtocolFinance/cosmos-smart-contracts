// -------------------------------------------------------------------------------------
// LocalJuno test-suite
// -------------------------------------------------------------------------------------
import { GasPrice } from "@cosmjs/stargate";
import { DirectSecp256k1HdWallet } from "@cosmjs/proto-signing";
import { SigningCosmWasmClient } from "@cosmjs/cosmwasm-stargate";

import chalk from "chalk";
import { localjuno as config } from "../config/localjunoConstants";
import { datetimeStringToUTC, getWalletAddress, Endowment } from "../utils/juno/helpers";

import { migrateCore } from "../processes/migrate/core";
// import { migrateHalo } from "../processes/migrate/halo";

import { setupCore } from "../processes/setup/core/testnet";
import { setupEndowments } from "../processes/setup/endowments/endowments";
import { setupGiftcards } from "../processes/setup/accessories/giftcards";
import { setupLoopSwap } from "../processes/setup/loopswap/localjuno";
import { setupMockVaults } from "../processes/setup/vaults/mock-vault";
import { setupLoopVaults } from "../processes/setup/vaults/loop";
// import { setupHalo } from "../processes/setup/halo";

import { testExecute } from "../processes/tests/testnet";
import jsonData from "../processes/setup/endowments/endowments_list_testnet.json";

// -------------------------------------------------------------------------------------
// Variables
// -------------------------------------------------------------------------------------
let juno: SigningCosmWasmClient;
let apTeam: DirectSecp256k1HdWallet;
let apTeam2: DirectSecp256k1HdWallet;
let apTeam3: DirectSecp256k1HdWallet;
let apTreasury: DirectSecp256k1HdWallet;
let charity1: DirectSecp256k1HdWallet;
let charity2: DirectSecp256k1HdWallet;
let charity3: DirectSecp256k1HdWallet;
let pleb: DirectSecp256k1HdWallet;
let tca: DirectSecp256k1HdWallet;

// wallet addresses
let apTeamAccount: string;
let apTeam2Account: string;
let apTeam3Account: string;
let apTreasuryAccount: string;
let charity1Account: string;
let charity2Account: string;
let charity3Account: string;
let plebAccount: string;
let tcaAccount: string;
let keeperAccount: string;

// Core contracts
let registrar: string;
let cw4GrpApTeam: string;
let cw3ApTeam: string;
let cw4GrpReviewTeam: string;
let cw3ReviewTeam: string;
let indexFund: string;
let accounts: string;
let donationMatching: string;
let swapRouter: string;
<<<<<<< HEAD
let settingsController: string;
=======
let giftcards: string;
>>>>>>> 489f4532
let vaultLocked1: string;
let vaultLiquid1: string;
let vaultLocked2: string;
let vaultLiquid2: string;
let endowId1: number;
let endowId2: number;
let endowId3: number;

// LoopSwap Contracts
let loopswapTokenCode: number;
let loopswapPairCode: number;
let loopswapFactory: string;
let loopswapFarming: string;

let loopswapLoopTokenContract: string;
let loopswapLoopJunoPairContract: string;
let loopswapLoopJunoPairLpToken: string;
let loopswapInitialLoopSupply: string;
let loopswapLoopLiquidity: string;
let loopswapJunoLiquidity: string;

let loopswapMaloTokenContract: string;
let loopswapMaloJunoPairContract: string;
let loopswapMaloJunoPairLpToken: string;
let loopswapInitialMaloSupply: string;
let loopswapMaloJunoPairMaloLiquidity: string;
let loopswapMaloJunoPairJunoLiquidity: string;

let loopswapKaloTokenContract: string;
let loopswapKaloJunoPairContract: string;
let loopswapKaloJunoPairLpToken: string;
let loopswapInitialKaloSupply: string;
let loopswapKaloJunoPairKaloLiquidity: string;
let loopswapKaloJunoPairJunoLiquidity: string;

let loopswapMaloKaloPairContract: string;
let loopswapMaloKaloPairLpToken: string;
let loopswapMaloKaloPairMaloLiquidity: string;
let loopswapMaloKaloPairKaloLiquidity: string;

// Angel/HALO contracts
let haloAirdrop: string;
let haloCollector: string;
let haloCommunity: string;
let haloDistributor: string;
let haloGov: string;
let haloGovHodler: string;
let haloStaking: string;
let haloVesting: string;

// -------------------------------------------------------------------------------------
// initialize variables
// -------------------------------------------------------------------------------------
async function initialize() {
  apTeam = await DirectSecp256k1HdWallet.fromMnemonic(config.mnemonicKeys.apTeam, { prefix: config.networkInfo.walletPrefix });
  apTeam2 = await DirectSecp256k1HdWallet.fromMnemonic(config.mnemonicKeys.apTeam2, { prefix: config.networkInfo.walletPrefix });
  apTeam3 = await DirectSecp256k1HdWallet.fromMnemonic(config.mnemonicKeys.apTeam3, { prefix: config.networkInfo.walletPrefix });
  apTreasury = await DirectSecp256k1HdWallet.fromMnemonic(config.mnemonicKeys.apTreasury, { prefix: config.networkInfo.walletPrefix });
  charity1 = await DirectSecp256k1HdWallet.fromMnemonic(config.mnemonicKeys.charity1, { prefix: config.networkInfo.walletPrefix });
  charity2 = await DirectSecp256k1HdWallet.fromMnemonic(config.mnemonicKeys.charity2, { prefix: config.networkInfo.walletPrefix });
  charity3 = await DirectSecp256k1HdWallet.fromMnemonic(config.mnemonicKeys.charity3, { prefix: config.networkInfo.walletPrefix });
  pleb = await DirectSecp256k1HdWallet.fromMnemonic(config.mnemonicKeys.pleb, { prefix: config.networkInfo.walletPrefix });
  tca = await DirectSecp256k1HdWallet.fromMnemonic(config.mnemonicKeys.tca, { prefix: config.networkInfo.walletPrefix });

  apTeamAccount = await getWalletAddress(apTeam);
  apTeam2Account = await getWalletAddress(apTeam2);
  apTeam3Account = await getWalletAddress(apTeam3);
  apTreasuryAccount = await getWalletAddress(apTreasury);
  charity1Account = await getWalletAddress(charity1);
  charity2Account = await getWalletAddress(charity2);
  charity3Account = await getWalletAddress(charity3);
  plebAccount = await getWalletAddress(pleb);
  tcaAccount = await getWalletAddress(tca);
  keeperAccount = config.mnemonicKeys.keeper;
  
  console.log(`Using ${chalk.cyan(apTeamAccount)} as Angel Team`);
  console.log(`Using ${chalk.cyan(apTeam2Account)} as Angel Team #2`);
  console.log(`Using ${chalk.cyan(apTeam3Account)} as Angel Team #3`);
  console.log(`Using ${chalk.cyan(apTreasuryAccount)} as Angel Protocol Treasury`);
  console.log(`Using ${chalk.cyan(charity1Account)} as Charity #1`);
  console.log(`Using ${chalk.cyan(charity2Account)} as Charity #2`);
  console.log(`Using ${chalk.cyan(charity3Account)} as Charity #3`);
  console.log(`Using ${chalk.cyan(plebAccount)} as Pleb`);
  console.log(`Using ${chalk.cyan(tcaAccount)} as TCA member`);
  console.log(`Using ${chalk.cyan(keeperAccount)} as AWS Keeper`);

  registrar = config.contracts.registrar;
  cw4GrpApTeam = config.contracts.cw4GrpApTeam;
  cw3ApTeam = config.contracts.cw3ApTeam;
  cw4GrpReviewTeam = config.contracts.cw4GrpReviewTeam;
  cw3ReviewTeam = config.contracts.cw3ReviewTeam;
  indexFund = config.contracts.indexFund;
  accounts = config.contracts.accounts;
  donationMatching = config.contracts.donationMatching;
  swapRouter = config.contracts.swapRouter;
<<<<<<< HEAD
  settingsController = config.contracts.settingsController;
=======
  giftcards = config.contracts.giftcards;
>>>>>>> 489f4532
  endowId1 = config.contracts.endowId1;
  endowId2 = config.contracts.endowId2;
  endowId3 = config.contracts.endowId3;
  vaultLocked1 = config.contracts.vaultLocked1;
  vaultLiquid1 = config.contracts.vaultLiquid1;
  vaultLocked2 = config.contracts.vaultLocked2;
  vaultLiquid2 = config.contracts.vaultLiquid2;

  console.log(`Using ${chalk.cyan(registrar)} as Registrar`);
  console.log(`Using ${chalk.cyan(indexFund)} as IndexFund`);
  console.log(`Using ${chalk.cyan(accounts)} as Accounts`);
  console.log(`Using ${chalk.cyan(donationMatching)} as DonationMatching`);
  console.log(`Using ${chalk.cyan(swapRouter)} as SwapRouter`);
  console.log(`Using ${chalk.cyan(giftcards)} as Gift Cards`);
  console.log(`Using ${chalk.cyan(endowId1)} as Endowment ID #1`);
  console.log(`Using ${chalk.cyan(endowId2)} as Endowment ID #2`);
  console.log(`Using ${chalk.cyan(endowId3)} as Endowment ID #3`);
  console.log(`Using ${chalk.cyan(cw4GrpApTeam)} as CW4 AP Team Group`);
  console.log(`Using ${chalk.cyan(cw3ApTeam)} as CW3 AP Team MultiSig`);
  console.log(`Using ${chalk.cyan(cw4GrpReviewTeam)} as CW4 Review Team Group`);
  console.log(`Using ${chalk.cyan(cw3ReviewTeam)} as CW3 Review Team MultiSig`);

  console.log(`Using ${chalk.cyan(vaultLocked1)} as vault Locked #1`);
  console.log(`Using ${chalk.cyan(vaultLiquid1)} as vault Liquid #1`);
  console.log(`Using ${chalk.cyan(vaultLocked2)} as vault Locked #2`);
  console.log(`Using ${chalk.cyan(vaultLiquid2)} as vault Liquid #2`);


  loopswapTokenCode = config.loopswap.loopswap_token_code;
  loopswapPairCode = config.loopswap.loopswap_pair_code;
  loopswapFactory = config.loopswap.loopswap_factory;
  loopswapFarming = config.loopswap.loopswap_farming;

  loopswapLoopTokenContract = config.loopswap.loop_token_contract;
  loopswapLoopJunoPairContract = config.loopswap.loop_juno_pair_contract;
  loopswapLoopJunoPairLpToken = config.loopswap.loop_juno_pair_lp_token;
  loopswapInitialLoopSupply = config.loopswap.initial_loop_supply;
  loopswapLoopLiquidity = config.loopswap.lj_pair_loop_liquidity;
  loopswapJunoLiquidity = config.loopswap.lj_pair_juno_liquidity;

  loopswapMaloTokenContract = config.loopswap.malo_token_contract;
  loopswapMaloJunoPairContract = config.loopswap.malo_juno_pair_contract;
  loopswapMaloJunoPairLpToken = config.loopswap.malo_juno_pair_lp_token;
  loopswapInitialMaloSupply = config.loopswap.initial_malo_supply;
  loopswapMaloJunoPairMaloLiquidity = config.loopswap.mj_pair_malo_liquidity;
  loopswapMaloJunoPairJunoLiquidity = config.loopswap.mj_pair_juno_liquidity;

  loopswapKaloTokenContract = config.loopswap.kalo_token_contract;
  loopswapKaloJunoPairContract = config.loopswap.kalo_juno_pair_contract;
  loopswapKaloJunoPairLpToken = config.loopswap.kalo_juno_pair_lp_token;
  loopswapInitialKaloSupply = config.loopswap.initial_kalo_supply;
  loopswapKaloJunoPairKaloLiquidity = config.loopswap.kj_pair_kalo_liquidity;
  loopswapKaloJunoPairJunoLiquidity = config.loopswap.kj_pair_juno_liquidity;

  loopswapMaloKaloPairContract = config.loopswap.malo_kalo_pair_contract;
  loopswapMaloKaloPairLpToken = config.loopswap.malo_kalo_pair_lp_token;
  loopswapMaloKaloPairMaloLiquidity = config.loopswap.mk_pair_malo_liquidity;
  loopswapMaloKaloPairKaloLiquidity = config.loopswap.mk_pair_kalo_liquidity;

  console.log(`Using ${chalk.cyan(loopswapTokenCode)} as loopSwap (cw20) Token Code`);
  console.log(`Using ${chalk.cyan(loopswapPairCode)} as loopSwap Pair Code`);
  console.log(`Using ${chalk.cyan(loopswapFactory)} as loopSwap Factory contract`);
  console.log(`Using ${chalk.cyan(loopswapFarming)} as loopSwap Farming contract`);

  console.log(`Using ${chalk.cyan(loopswapLoopTokenContract)} as loopSwap LOOP Token`);
  console.log(
    `Using ${chalk.cyan(loopswapLoopJunoPairContract)} as loopSwap LOOP/JUNO Swap Pair`
  );
  console.log(
    `Using ${chalk.cyan(loopswapLoopJunoPairLpToken)} as loopSwap LOOP/JUNO Swap Pair LP Token`
  );
  console.log(`Using ${chalk.cyan(loopswapInitialLoopSupply)} as loopSwap Loop Initial Supply`);
  console.log(
    `Using ${chalk.cyan(loopswapLoopLiquidity)} as loopSwap LOOP/JUNO Pair LOOP liquidity`
  );
  console.log(
    `Using ${chalk.cyan(loopswapJunoLiquidity)} as loopSwap LOOP/JUNO Pair JUNO liquidity`
  );

  console.log(`Using ${chalk.cyan(loopswapMaloTokenContract)} as loopSwap MALO Token`);
  console.log(
    `Using ${chalk.cyan(loopswapMaloJunoPairContract)} as loopSwap MALO/JUNO Swap Pair`
  );
  console.log(
    `Using ${chalk.cyan(loopswapMaloJunoPairLpToken)} as loopSwap MALO/JUNO Swap Pair LP Token`
  );
  console.log(`Using ${chalk.cyan(loopswapInitialMaloSupply)} as loopSwap MALO Initial Supply`);
  console.log(
    `Using ${chalk.cyan(loopswapMaloJunoPairMaloLiquidity)} as loopSwap MALO/JUNO Pair MALO liquidity`
  );
  console.log(
    `Using ${chalk.cyan(loopswapMaloJunoPairJunoLiquidity)} as loopSwap MALO/JUNO Pair JUNO liquidity`
  );

  console.log(`Using ${chalk.cyan(loopswapKaloTokenContract)} as loopSwap KALO Token`);
  console.log(
    `Using ${chalk.cyan(loopswapKaloJunoPairContract)} as loopSwap KALO/JUNO Swap Pair`
  );
  console.log(
    `Using ${chalk.cyan(loopswapKaloJunoPairLpToken)} as loopSwap KALO/JUNO Swap Pair LP Token`
  );
  console.log(`Using ${chalk.cyan(loopswapInitialKaloSupply)} as loopSwap KALO Initial Supply`);
  console.log(
    `Using ${chalk.cyan(loopswapKaloJunoPairKaloLiquidity)} as loopSwap KALO/JUNO Pair KALO liquidity`
  );
  console.log(
    `Using ${chalk.cyan(loopswapKaloJunoPairJunoLiquidity)} as loopSwap KALO/JUNO Pair JUNO liquidity`
  );

  console.log(
    `Using ${chalk.cyan(loopswapMaloKaloPairContract)} as loopSwap MALO/KALO Swap Pair`
  );
  console.log(
    `Using ${chalk.cyan(loopswapMaloKaloPairLpToken)} as loopSwap MALO/KALO Swap Pair LP Token`
  );
  console.log(
    `Using ${chalk.cyan(loopswapMaloKaloPairMaloLiquidity)} as loopSwap KALO/JUNO Pair MALO liquidity`
  );
  console.log(
    `Using ${chalk.cyan(loopswapMaloKaloPairKaloLiquidity)} as loopSwap KALO/JUNO Pair KALO liquidity`
  );

  haloAirdrop = config.halo.airdrop_contract;
  haloCollector = config.halo.collector_contract;
  haloCommunity = config.halo.community_contract;
  haloDistributor = config.halo.distributor_contract;
  haloGov = config.halo.gov_contract;
  haloGovHodler = config.halo.gov_hodler_contract;
  haloStaking = config.halo.staking_contract;
  haloVesting = config.halo.vesting_contract;

  console.log(`Using ${chalk.cyan(haloAirdrop)} as HALO airdrop`);
  console.log(`Using ${chalk.cyan(haloCollector)} as HALO collector`);
  console.log(`Using ${chalk.cyan(haloCommunity)} as HALO community`);
  console.log(`Using ${chalk.cyan(haloDistributor)} as HALO distributor`);
  console.log(`Using ${chalk.cyan(haloGov)} as HALO gov`);
  console.log(`Using ${chalk.cyan(haloGovHodler)} as HALO gov hodler`);
  console.log(`Using ${chalk.cyan(haloStaking)} as HALO staking`);
  console.log(`Using ${chalk.cyan(haloVesting)} as HALO vesting`);

  // setup client connection to the JUNO network
  juno = await SigningCosmWasmClient.connectWithSigner(config.networkInfo.url, apTeam, { gasPrice: GasPrice.fromString(config.networkInfo.gasPrice) });
}

// -------------------------------------------------------------------------------------
// setup core contracts
// -------------------------------------------------------------------------------------
export async function startSetupCore(): Promise<void> {
  console.log(chalk.blue("\nLocalJuno"));

  // Initialize environment information
  console.log(chalk.yellow("\nStep 1. Environment Info"));
  await initialize();

  // Setup contracts
  console.log(chalk.yellow("\nStep 2. Contracts Setup"));
  await setupCore(
    config.networkInfo.url,
    juno,
    // wallets
    {
      apTeam,
      apTeam2,
      apTeam3,
      apTreasury,
    },
    // config
    {
      tax_rate: "0.2", // tax rate
      threshold_absolute_percentage: "0.5", // threshold absolute percentage for "apteam-cw3" & "reviewteam-cw3"
      max_voting_period_height: 100000, // max voting period height for "apteam-cw3" & "reviewteam-cw3"
      fund_rotation: undefined, // index fund rotation
      harvest_to_liquid: "0.75", // harvest to liquid percentage
      funding_goal: "500000000", // funding goal
      fund_member_limit: 10,
      charity_cw3_threshold_abs_perc: "0.5", // threshold absolute percentage for "charity-cw3"
      charity_cw3_max_voting_period: 604800, // 1 week max voting period time(unit: seconds) for "charity-cw3"
      accepted_tokens: {
        native: ['ibc/EAC38D55372F38F1AFD68DF7FE9EF762DCF69F26520643CF3F9D292A738D8034', config.denoms.usdc, config.denoms.usdt, config.networkInfo.nativeToken],
        cw20: [],
      },
    }
  );
}


// -------------------------------------------------------------------------------------
// setup new charity endowments in the Accounts contract
// -------------------------------------------------------------------------------------
export async function startSetupEndowments(): Promise<void> {
  console.log(chalk.blue(`\nLocalJuno ${config.networkInfo.chainId}`));

  // Initialize environment information
  console.log(chalk.yellow("\nStep 1. Environment Info"));
  await initialize();

  // parse endowment JSON data
  const endowmentData: Endowment[] = [];
  jsonData.data.forEach((el) => {
    const item: Endowment = el;
    endowmentData.push(item);
  });

  // Setup endowments
  console.log(chalk.yellow("\nStep 2. Endowments Setup"));
  await setupEndowments(
    config.networkInfo,
    endowmentData,
    apTeam,
    cw3ReviewTeam,
    accounts,
    "0.5", // threshold absolute percentage for "charity-cw3"
    604800, // 1 week max voting period time(unit: seconds) for "charity-cw3"
  );
}

// -------------------------------------------------------------------------------------
// setup accessories contracts
// -------------------------------------------------------------------------------------
export async function startSetupGiftcards(): Promise<void> {
  console.log(chalk.blue(`\nTestNet ${config.networkInfo.chainId}`));

  // Initialize environment information
  console.log(chalk.yellow("\nStep 1. Environment Info"));
  await initialize();

  // Setup contracts
  console.log(chalk.yellow("\nStep 2. Gift Cards Contract Setup"));
  await setupGiftcards(
    config.networkInfo.chainId,
    juno,
    apTeam,
    keeperAccount,
    registrar    
  );
}

// -------------------------------------------------------------------------------------
// setup mock vault contracts
// -------------------------------------------------------------------------------------
export async function startSetupMockVaults(): Promise<void> {
  console.log(chalk.blue(`\nLocalJuno ${config.networkInfo.chainId}`));

  // Initialize environment information
  console.log(chalk.yellow("\nStep 1. Environment Info"));
  await initialize();

  // Setup contracts
  console.log(chalk.yellow("\nStep 2. Mock Vault Contracts Setup"));
  await setupMockVaults(
    config.networkInfo.chainId,
    config.networkInfo.nativeToken,
    juno,
    // wallets
    {
      apTeam,
      apTreasury,
    },
    // contracts
    {
      registrar,
      cw3ApTeam,
    },
    // config
    {
      harvest_to_liquid: "0.75", // harvest to liquid percentage
      tax_per_block: "0.0000000259703196", // tax_per_block: 70% of Anchor's 19.5% earnings collected per block
      accepted_tokens: {
        native: ['ibc/EAC38D55372F38F1AFD68DF7FE9EF762DCF69F26520643CF3F9D292A738D8034', config.networkInfo.nativeToken],
        cw20: [],
      },
    }
  );
}

// -------------------------------------------------------------------------------------
// setup LOOP vault contracts
// -------------------------------------------------------------------------------------
export async function startSetupLoopVaults(): Promise<void> {
  console.log(chalk.blue(`\nLocalJuno ${config.networkInfo.chainId}`));

  // Initialize environment information
  console.log(chalk.yellow("\nStep 1. Environment Info"));
  await initialize();

  // Setup contracts
  console.log(chalk.yellow("\nStep 2. LOOP LP Vault Contracts Setup"));
  await setupLoopVaults(
    config.networkInfo.chainId,
    juno,
    // wallets
    {
      apTeam,
      apTreasury,
    },
    // contracts
    {
      registrar,
      cw3ApTeam,
    },
    // config
    {
      loopswap_factory: loopswapFactory, // LoopSwap Factory contract
      loopswap_farming: loopswapFarming, // LoopSwap Farming contract
      loopswap_malo_kalo_pair: loopswapMaloKaloPairContract, // LoopSwap MALO-KALO pair contract
      loopswap_lp_reward_token: loopswapLoopTokenContract, // LoopSwap Pair LP Staking reward token (LOOP token)
      harvest_to_liquid: "0.75", // harvest to liquid percentage
      accepted_tokens: {
        native: ['ibc/EAC38D55372F38F1AFD68DF7FE9EF762DCF69F26520643CF3F9D292A738D8034', config.networkInfo.nativeToken],
        cw20: [],
      },
      swapRouter: swapRouter, // SwapRouter contract
      nativeToken: { native: config.networkInfo.nativeToken }, // { cw20: config.loopswap.halo_token_contract },
    }
  );
}

// -------------------------------------------------------------------------------------
// setup LoopSwap contracts
// -------------------------------------------------------------------------------------
export async function startSetupLoopSwap(): Promise<void> {
  console.log(chalk.blue("\nLocalJuno"));

  // Initialize environment information
  console.log(chalk.yellow("\nStep 1. Environment Info"));
  await initialize();

  // Setup LoopSwap contracts
  console.log(chalk.yellow("\nStep 2a. LoopSwap Contracts"));
  const apTeamAccount = await getWalletAddress(apTeam);
  const apTeam2Account = await getWalletAddress(apTeam2);
  const apTeam3Account = await getWalletAddress(apTeam3);
  await setupLoopSwap(
    juno,
    apTeamAccount,
    apTeam2Account,
    apTeam3Account,
    loopswapInitialLoopSupply,
    loopswapLoopLiquidity,
    loopswapJunoLiquidity,

    loopswapInitialMaloSupply,
    loopswapMaloJunoPairMaloLiquidity,
    loopswapMaloJunoPairJunoLiquidity,

    loopswapInitialKaloSupply,
    loopswapKaloJunoPairKaloLiquidity,
    loopswapKaloJunoPairJunoLiquidity,

    loopswapMaloKaloPairMaloLiquidity,
    loopswapMaloKaloPairKaloLiquidity,
  );
}

// -------------------------------------------------------------------------------------
// setup HALO contracts
// -------------------------------------------------------------------------------------
// export async function startSetupHalo(): Promise<void> {
//   console.log(chalk.blue("\nLocalJuno"));

//   // Initialize environment information
//   console.log(chalk.yellow("\nStep 1. Environment Info"));
//   await initialize();

//   // Setup HALO contracts
//   console.log(chalk.yellow("\nStep2. Halo Contracts"));
//   const apTeamAccount = await getWalletAddress(apTeam);
//   await setupHalo(
//     juno,
//     apTeamAccount,
//     registrar,
//     junoswapHaloTokenContract, // halo junoswap token contract
//     junoswapFactory,
//     junoswapHaloJunoPairLpToken, // staking_token: HALO-JUNO pair LP Token contract
//     30, // quorum
//     50, // threshold,
//     2000, // voting_period,
//     1000, // timelock_period,
//     "10000000000", // proposal_deposit,
//     10, // snapshot_period,
//     120, // unbonding_period in seconds
//     [], // whitelist
//     "10000000000", // spend_limit
//     "0.2", // reward_factor
//     [[100, 200, "1000000"]], // distribution_schedule
//     12345 // genesis_time
//   );
// }

// -------------------------------------------------------------------------------------
// migrate Angel Protocol core contracts
// -------------------------------------------------------------------------------------
export async function startMigrateCore(): Promise<void> {
  console.log(chalk.blue("\nLocalJuno"));

  // Initialize environment information
  console.log(chalk.yellow("\nStep 1. Environment Info"));
  await initialize();

  // Migrate Contracts
  console.log(chalk.yellow("\nStep 2a. Migrate Contracts"));
  const apTeamAccount = await getWalletAddress(apTeam);
  await migrateCore(
    juno,
    apTeamAccount,
    registrar,
    indexFund,
    accounts,
    cw4GrpApTeam,
    cw3ApTeam,
    cw4GrpReviewTeam,
    cw3ReviewTeam,
    swapRouter,
<<<<<<< HEAD
    settingsController,
=======
    giftcards,
>>>>>>> 489f4532
    [vaultLocked1, vaultLiquid1, vaultLocked2, vaultLiquid2],
  );
}

// -------------------------------------------------------------------------------------
// migrate HALO contracts
// -------------------------------------------------------------------------------------
// export async function startMigrateHalo(): Promise<void> {
//   console.log(chalk.blue("\nLocalJuno"));

//   // Initialize environment information
//   console.log(chalk.yellow("\nStep 1. Environment Info"));
//   await initialize();

//   // Migrate Contracts
//   console.log(chalk.yellow("\nStep 2a. Migrate Contracts"));
//   const apTeamAccount = await getWalletAddress(apTeam);
//   await migrateHalo(
//     juno,
//     apTeamAccount,
//     haloAirdrop,
//     haloCollector,
//     haloCommunity,
//     haloDistributor,
//     haloGov,
//     haloGovHodler,
//     haloStaking,
//     haloVesting
//   );
// }

// -------------------------------------------------------------------------------------
// start test
// -------------------------------------------------------------------------------------
export async function startTests(): Promise<void> {
  console.log(chalk.blue("\nLocalJuno"));

  // Initialize environment information
  console.log(chalk.yellow("\nStep 1. Environment Info"));
  await initialize();

  // Test queries
  await testExecute(
    config,
    apTeam,
    apTeam2,
    apTeam3,
    charity1,
    charity2,
    charity3,
    pleb,
    tca,
    apTeamAccount,
    apTeam2Account,
    apTeam3Account,
    apTreasuryAccount,
    charity1Account,
    charity2Account,
    charity3Account,
    plebAccount,
    tcaAccount,
    registrar,
    indexFund,
    vaultLocked1,
    vaultLiquid1,
    vaultLocked2,
    vaultLiquid2,
    accounts,
    settingsController,
    donationMatching,
    endowId1,
    endowId2,
    endowId3,
    cw4GrpApTeam,
    cw3ApTeam,
    cw4GrpReviewTeam,
    cw3ReviewTeam,
    loopswapFactory,
    loopswapFarming,
    loopswapLoopJunoPairContract,
    loopswapLoopTokenContract,
    haloAirdrop,
    haloCollector,
    haloCommunity,
    haloDistributor,
    haloGov,
    haloStaking,
    haloVesting,
    giftcards,
  );
}<|MERGE_RESOLUTION|>--- conflicted
+++ resolved
@@ -59,11 +59,8 @@
 let accounts: string;
 let donationMatching: string;
 let swapRouter: string;
-<<<<<<< HEAD
 let settingsController: string;
-=======
 let giftcards: string;
->>>>>>> 489f4532
 let vaultLocked1: string;
 let vaultLiquid1: string;
 let vaultLocked2: string;
@@ -159,11 +156,8 @@
   accounts = config.contracts.accounts;
   donationMatching = config.contracts.donationMatching;
   swapRouter = config.contracts.swapRouter;
-<<<<<<< HEAD
   settingsController = config.contracts.settingsController;
-=======
   giftcards = config.contracts.giftcards;
->>>>>>> 489f4532
   endowId1 = config.contracts.endowId1;
   endowId2 = config.contracts.endowId2;
   endowId3 = config.contracts.endowId3;
@@ -577,11 +571,8 @@
     cw4GrpReviewTeam,
     cw3ReviewTeam,
     swapRouter,
-<<<<<<< HEAD
     settingsController,
-=======
     giftcards,
->>>>>>> 489f4532
     [vaultLocked1, vaultLiquid1, vaultLocked2, vaultLiquid2],
   );
 }
