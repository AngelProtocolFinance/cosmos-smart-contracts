--- conflicted
+++ resolved
@@ -13,12 +13,9 @@
 // import { migrateHalo } from "../processes/migrate/halo";
 
 import { setupCore } from "../processes/setup/core/testnet";
-<<<<<<< HEAD
 import { setupLoopSwap } from "../processes/setup/loopswap/localjuno";
-=======
 import { setupMockVaults } from "../processes/setup/vaults/mock-vault";
-// import { setupJunoSwap } from "../processes/setup/junoswap/localjuno";
->>>>>>> c85113a6
+import { setupLoopVaults } from "../processes/setup/vaults/loop";
 // import { setupHalo } from "../processes/setup/halo";
 
 import { testExecute } from "../processes/tests/testnet";
@@ -281,18 +278,11 @@
         native: ['ibc/EAC38D55372F38F1AFD68DF7FE9EF762DCF69F26520643CF3F9D292A738D8034', 'ujuno'],
         cw20: [],
       },
-      loopswap_factory: loopswapFactory, // LoopSwap Factory contract
-      loopswap_farming: loopswapFarming, // LoopSwap Farming contract
-      loopswap_loop_juno_pair: loopswapLoopJunoPairContract, // LoopSwap LOOP-JUNO pair contract
-      loopswap_lp_reward_token: loopswapLoopTokenContract, // LoopSwap Pair LP Staking reward token (LOOP token)
     }
   );
 }
 
 // -------------------------------------------------------------------------------------
-<<<<<<< HEAD
-// setup LoopSwap contracts
-=======
 // setup mock vault contracts
 // -------------------------------------------------------------------------------------
 export async function startSetupMockVaults(): Promise<void> {
@@ -329,8 +319,46 @@
 }
 
 // -------------------------------------------------------------------------------------
-// setup JunoSwap contracts
->>>>>>> c85113a6
+// setup LOOP vault contracts
+// -------------------------------------------------------------------------------------
+export async function startSetupLoopVaults(): Promise<void> {
+  console.log(chalk.blue(`\nTestNet ${config.networkInfo.chainId}`));
+
+  // Initialize environment information
+  console.log(chalk.yellow("\nStep 1. Environment Info"));
+  await initialize();
+
+  // Setup contracts
+  console.log(chalk.yellow("\nStep 2. LOOP LP Vault Contracts Setup"));
+  await setupLoopVaults(
+    juno,
+    // wallets
+    {
+      apTeam,
+      apTreasury,
+    },    
+    // contracts
+    {
+      registrar,
+      cw3ApTeam,
+    },
+    // config
+    {
+      loopswap_factory: loopswapFactory, // LoopSwap Factory contract
+      loopswap_farming: loopswapFarming, // LoopSwap Farming contract
+      loopswap_loop_juno_pair: loopswapLoopJunoPairContract, // LoopSwap LOOP-JUNO pair contract
+      loopswap_lp_reward_token: loopswapLoopTokenContract, // LoopSwap Pair LP Staking reward token (LOOP token)
+      harvest_to_liquid: "0.75", // harvest to liquid percentage
+      accepted_tokens:  {
+        native: ['ibc/EAC38D55372F38F1AFD68DF7FE9EF762DCF69F26520643CF3F9D292A738D8034', 'ujuno'],
+        cw20: [],
+      },
+    }
+  );
+}
+
+// -------------------------------------------------------------------------------------
+// setup LoopSwap contracts
 // -------------------------------------------------------------------------------------
 export async function startSetupLoopSwap(): Promise<void> {
   console.log(chalk.blue("\nLocalJuno"));
