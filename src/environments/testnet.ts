// -------------------------------------------------------------------------------------
// TestNet(Bombay-12) test-suite
// -------------------------------------------------------------------------------------
import { GasPrice } from "@cosmjs/stargate";
import { DirectSecp256k1HdWallet } from "@cosmjs/proto-signing";
import { SigningCosmWasmClient } from "@cosmjs/cosmwasm-stargate";

import chalk from "chalk";
import { testnet as config } from "../config/constants";
import { datetimeStringToUTC, getWalletAddress } from "../utils/helpers";

// import { migrateCore } from "../processes/migrate/core";
// import { migrateHalo } from "../processes/migrate/halo";

import { setupCore } from "../processes/setup/core/testnet";
// import { setupJunoSwap } from "../processes/setup/junoswap/localjuno";
// import { setupHalo } from "../processes/setup/halo";

// import { testExecute } from "../processes/tests/testnet";

// -------------------------------------------------------------------------------------
// Variables
// -------------------------------------------------------------------------------------
let juno: SigningCosmWasmClient;
let apTeam: DirectSecp256k1HdWallet;
let apTeam2: DirectSecp256k1HdWallet;
let apTeam3: DirectSecp256k1HdWallet;
let apTreasury: DirectSecp256k1HdWallet;
let charity1: DirectSecp256k1HdWallet;
let charity2: DirectSecp256k1HdWallet;
let charity3: DirectSecp256k1HdWallet;
let pleb: DirectSecp256k1HdWallet;
let tca: DirectSecp256k1HdWallet;

// Core contracts
let registrar: string;
let cw4GrpApTeam: string;
let cw3ApTeam: string;
let indexFund: string;
let vault1: string;
let vault2: string;
let endowmentContract1: string;
let endowmentContract2: string;
let endowmentContract3: string;
let endowmentContract4: string;

// JunoSwap Contracts
let junoswapTokenCode: number;
let junoswapFactory: string;
let junoswapHaloTokenContract: string;
let junoswapHaloJunoPairContract: string;
let junoswapHaloJunoPairLpToken: string;
let junoswapInitialHaloSupply: string;
let junoswapHaloLiquidity: string;
let junoswapNativeLiquidity: string;

// Angel/HALO contracts
let haloAirdrop: string;
let haloCollector: string;
let haloCommunity: string;
let haloDistributor: string;
let haloGov: string;
let haloGovHodler: string;
let haloStaking: string;
let haloVesting: string;

// -------------------------------------------------------------------------------------
// initialize variables
// -------------------------------------------------------------------------------------
async function initialize() {
  apTeam = await DirectSecp256k1HdWallet.fromMnemonic(config.mnemonicKeys.apTeam, { prefix: "juno" });
  apTeam2 = await DirectSecp256k1HdWallet.fromMnemonic(config.mnemonicKeys.apTeam2, { prefix: "juno" });
  apTeam3 = await DirectSecp256k1HdWallet.fromMnemonic(config.mnemonicKeys.apTeam3, { prefix: "juno" });
  apTreasury = await DirectSecp256k1HdWallet.fromMnemonic(config.mnemonicKeys.apTreasury, { prefix: "juno" });
  charity1 = await DirectSecp256k1HdWallet.fromMnemonic(config.mnemonicKeys.charity1, { prefix: "juno" });
  charity2 = await DirectSecp256k1HdWallet.fromMnemonic(config.mnemonicKeys.charity2, { prefix: "juno" });
  charity3 = await DirectSecp256k1HdWallet.fromMnemonic(config.mnemonicKeys.charity3, { prefix: "juno" });
  pleb = await DirectSecp256k1HdWallet.fromMnemonic(config.mnemonicKeys.pleb, { prefix: "juno" });
  tca = await DirectSecp256k1HdWallet.fromMnemonic(config.mnemonicKeys.tca, { prefix: "juno" });

  const apTeamAccount = await getWalletAddress(apTeam);
  const apTeam2Account = await getWalletAddress(apTeam2);
  const apTeam3Account = await getWalletAddress(apTeam3);
  const apTreasuryAccount = await getWalletAddress(apTreasury);
  const charity1Account = await getWalletAddress(charity1);
  const charity2Account = await getWalletAddress(charity2);
  const charity3Account = await getWalletAddress(charity3);
  const plebAccount = await getWalletAddress(pleb);
  const tcaAccount = await getWalletAddress(tca);

  console.log(`Using ${chalk.cyan(apTeamAccount)} as Angel Team`);
  console.log(`Using ${chalk.cyan(apTeam2Account)} as Angel Team #2`);
  console.log(`Using ${chalk.cyan(apTeam3Account)} as Angel Team #3`);
  console.log(`Using ${chalk.cyan(apTreasuryAccount)} as Angel Protocol Treasury`);
  console.log(`Using ${chalk.cyan(charity1Account)} as Charity #1`);
  console.log(`Using ${chalk.cyan(charity2Account)} as Charity #2`);
  console.log(`Using ${chalk.cyan(charity3Account)} as Charity #3`);
  console.log(`Using ${chalk.cyan(plebAccount)} as Pleb`);
  console.log(`Using ${chalk.cyan(tcaAccount)} as TCA member`);


  registrar = config.contracts.registrar;
  cw4GrpApTeam = config.contracts.cw4GrpApTeam;
  cw3ApTeam = config.contracts.cw3ApTeam;
  indexFund = config.contracts.indexFund;
  endowmentContract1 = config.contracts.endowmentContract1;
  endowmentContract2 = config.contracts.endowmentContract2;
  endowmentContract3 = config.contracts.endowmentContract3;
  endowmentContract4 = config.contracts.endowmentContract4;

  console.log(`Using ${chalk.cyan(registrar)} as Registrar`);
  console.log(`Using ${chalk.cyan(indexFund)} as IndexFund`);
  console.log(`Using ${chalk.cyan(endowmentContract1)} as Endowment Contract #1`);
  console.log(`Using ${chalk.cyan(endowmentContract2)} as Endowment Contract #2`);
  console.log(`Using ${chalk.cyan(endowmentContract3)} as Endowment Contract #3`);
  console.log(`Using ${chalk.cyan(endowmentContract4)} as Endowment Contract #4`);
  console.log(`Using ${chalk.cyan(cw4GrpApTeam)} as CW4 AP Team Group`);
  console.log(`Using ${chalk.cyan(cw3ApTeam)} as CW3 AP Team MultiSig`);

  junoswapTokenCode = config.junoswap.junoswap_token_code;
  junoswapFactory = config.junoswap.junoswap_factory;
  junoswapHaloTokenContract = config.junoswap.halo_token_contract;
  junoswapHaloJunoPairContract = config.junoswap.halo_luna_pair_contract;
  junoswapHaloJunoPairLpToken = config.junoswap.halo_luna_pair_lp_token;
  junoswapInitialHaloSupply = config.junoswap.initial_halo_supply;
  junoswapHaloLiquidity = config.junoswap.halo_liquidity;
  junoswapNativeLiquidity = config.junoswap.native_liquidity;

  console.log(`Using ${chalk.cyan(junoswapFactory)} as JunoSwap Factory`);
  console.log(`Using ${chalk.cyan(junoswapHaloTokenContract)} as JunoSwap HALO Token`);
  console.log(
    `Using ${chalk.cyan(junoswapHaloJunoPairContract)} as JunoSwap HALO/JUNO Pair`
  );

  haloAirdrop = config.halo.airdrop_contract;
  haloCollector = config.halo.collector_contract;
  haloCommunity = config.halo.community_contract;
  haloDistributor = config.halo.distributor_contract;
  haloGov = config.halo.gov_contract;
  haloGovHodler = config.halo.gov_hodler_contract;
  haloStaking = config.halo.staking_contract;
  haloVesting = config.halo.vesting_contract;

  console.log(`Using ${chalk.cyan(haloAirdrop)} as HALO airdrop`);
  console.log(`Using ${chalk.cyan(haloCollector)} as HALO collector`);
  console.log(`Using ${chalk.cyan(haloCommunity)} as HALO community`);
  console.log(`Using ${chalk.cyan(haloDistributor)} as HALO distributor`);
  console.log(`Using ${chalk.cyan(haloGov)} as HALO gov`);
  console.log(`Using ${chalk.cyan(haloGovHodler)} as HALO gov hodler`);
  console.log(`Using ${chalk.cyan(haloStaking)} as HALO staking`);
  console.log(`Using ${chalk.cyan(haloVesting)} as HALO vesting`);

  // setup client connection to the JUNO network
  juno = await SigningCosmWasmClient.connectWithSigner(config.networkInfo.url, apTeam, { gasPrice: GasPrice.fromString("0.1ujuno") });
}


// -------------------------------------------------------------------------------------
// setup contracts
// -------------------------------------------------------------------------------------
export async function startSetupCore(): Promise<void> {
  console.log(chalk.blue("\nTestNet"));

  // Initialize environment information
  console.log(chalk.yellow("\nStep 1. Environment Info"));
  await initialize();

  // Setup contracts
  console.log(chalk.yellow("\nStep 2. Contracts Setup"));
  await setupCore(
    juno,
    // wallets
    {
      apTeam,
      apTeam2,
      apTeam3,
      apTreasury,
      charity1,
      charity2,
      charity3,
      tca,
    },
    // config
    {
      tax_rate: "0.2", // tax rate
      threshold_absolute_percentage: "0.50", // threshold absolute percentage
      max_voting_period_height: 1000, // max voting period height
      max_voting_period_guardians_height: 100, // max voting period guardians height
      fund_rotation: 10, // index fund rotation
<<<<<<< HEAD
      turnover_to_multisig: false, // turn over to AP Team multisig
      is_localjuno: false, // is LocalJuno
=======
      turnover_to_multisig: true, // turn over to AP Team multisig
      is_localterra: false, // is LocalTerra
>>>>>>> 22c44869
      harvest_to_liquid: "0.75", // harvest to liquid percentage
      tax_per_block: "0.0000000259703196", // tax_per_block: 70% of Anchor's 19.5% earnings collected per block
      funding_goal: "50000000", // funding goal
    }
  );
}

// -------------------------------------------------------------------------------------
// setup TerraSwap contracts
// -------------------------------------------------------------------------------------
// export async function startSetupTerraSwap(): Promise<void> {
//   console.log(chalk.blue("\nTestNet"));

//   // Initialize environment information
//   console.log(chalk.yellow("\nStep 1. Environment Info"));
//   initialize();

//   // Setup TerraSwap contracts
//   console.log(chalk.yellow("\nStep 2a. TerraSwap Contracts"));
//   await setupTerraSwap(
//     terra,
//     apTeam,
//     terraswapTokenCode,
//     terraswapFactory,
//     terraswapInitialHaloSupply,
//     terraswapHaloLiquidity,
//     terraswapNativeLiquidity
//   );
// }

// -------------------------------------------------------------------------------------
// setup HALO contracts
// -------------------------------------------------------------------------------------
// export async function startSetupHalo(): Promise<void> {
//   console.log(chalk.blue("\nTestnet"));

//   // Initialize environment information
//   console.log(chalk.yellow("\nStep 1. Environment Info"));
//   initialize();

//   // Setup HALO contracts
//   console.log(chalk.yellow("\nStep2. Halo Contracts"));
//   await setupHalo(
//     terra,
//     apTeam,
//     registrar,
//     terraswapHaloTokenContract, // halo terraswap token contract
//     terraswapFactory,
//     terraswapHaloJunoPairLpToken, // staking_token: LP token of HALO-JUNO pair contract
//     30, // quorum
//     50, // threshold,
//     2000, // voting_period,
//     1000, // timelock_period,
//     "10000000000", // proposal_deposit,
//     10, // snapshot_period,
//     360, // unbonding_period in seconds
//     [], // whitelist
//     "10000000000", // spend_limit
//     "1.0", // reward_factor
//     [[100, 200, "1000000"]], // distribution_schedule
//     12345 // genesis_time
//   );
// }

// -------------------------------------------------------------------------------------
// migrate Angel Protocol core contracts
// -------------------------------------------------------------------------------------
// export async function startMigrateCore(): Promise<void> {
//   console.log(chalk.blue("\nTestNet"));

//   // Initialize environment information
//   console.log(chalk.yellow("\nStep 1. Environment Info"));
//   initialize();

//   // Migrate contracts
//   console.log(chalk.yellow("\nStep 2a. Migrate Contracts"));
//   await migrateCore(
//     terra,
//     apTeam,
//     registrar,
//     indexFund,
//     cw4GrpApTeam,
//     cw4GrpOwners,
//     cw3ApTeam,
//     cw3GuardianAngels,
//     [Vault1, Vault2],
//     [endowmentContract1, endowmentContract2, endowmentContract3, endowmentContract4]
//   );
// }

// -------------------------------------------------------------------------------------
// migrate HALO contracts
// -------------------------------------------------------------------------------------
// export async function startMigrateHalo(): Promise<void> {
//   console.log(chalk.blue("\nLocalJuno"));

//   // Initialize environment information
//   console.log(chalk.yellow("\nStep 1. Environment Info"));
//   initialize();

//   // Migrate Contracts
//   console.log(chalk.yellow("\nStep 2a. Migrate Contracts"));
//   await migrateHalo(
//     terra,
//     apTeam,
//     haloAirdrop,
//     haloCollector,
//     haloCommunity,
//     haloDistributor,
//     haloGov,
//     haloGovHodler,
//     haloStaking,
//     haloVesting
//   );
// }

// -------------------------------------------------------------------------------------
// start test
// -------------------------------------------------------------------------------------
// export async function startTests(): Promise<void> {
//   console.log(chalk.blue("\nTestNet"));

//   // Initialize environment information
//   console.log(chalk.yellow("\nStep 1. Environment Info"));
//   initialize();

//   // Test queries
//   await testExecute(
//     terra,
//     apTeam,
//     apTeam2,
//     apTeam3,
//     charity1,
//     charity2,
//     charity3,
//     pleb,
//     tca,
//     registrar,
//     indexFund,
//     Vault1,
//     Vault2,
//     endowmentContract1,
//     endowmentContract2,
//     endowmentContract3,
//     endowmentContract4,
//     cw4GrpApTeam,
//     cw4GrpOwners,
//     cw3ApTeam,
//     cw3GuardianAngels,
//     terraswapFactory,
//     terraswapHaloTokenContract,
//     terraswapHaloJunoPairContract,
//     haloAirdrop,
//     haloCollector,
//     haloCommunity,
//     haloDistributor,
//     haloGov,
//     haloStaking,
//     haloVesting,
//   );
// }<|MERGE_RESOLUTION|>--- conflicted
+++ resolved
@@ -187,13 +187,8 @@
       max_voting_period_height: 1000, // max voting period height
       max_voting_period_guardians_height: 100, // max voting period guardians height
       fund_rotation: 10, // index fund rotation
-<<<<<<< HEAD
-      turnover_to_multisig: false, // turn over to AP Team multisig
+      turnover_to_multisig: true, // turn over to AP Team multisig
       is_localjuno: false, // is LocalJuno
-=======
-      turnover_to_multisig: true, // turn over to AP Team multisig
-      is_localterra: false, // is LocalTerra
->>>>>>> 22c44869
       harvest_to_liquid: "0.75", // harvest to liquid percentage
       tax_per_block: "0.0000000259703196", // tax_per_block: 70% of Anchor's 19.5% earnings collected per block
       funding_goal: "50000000", // funding goal
