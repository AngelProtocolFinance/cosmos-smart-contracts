// -------------------------------------------------------------------------------------
// MainNet test-suite
// -------------------------------------------------------------------------------------
import { GasPrice } from "@cosmjs/stargate";
import { SigningCosmWasmClient } from "@cosmjs/cosmwasm-stargate";
import { DirectSecp256k1HdWallet } from "@cosmjs/proto-signing";

import chalk from "chalk";
import { mainnet as config } from "../config/constants";
import { datetimeStringToUTC, getWalletAddress, Member } from "../utils/helpers";

import { migrateCore } from "../processes/migrate/core";
// import { migrateHalo } from "../processes/migrate/halo";

import { setupCore } from "../processes/setup/core/mainnet";
// import { setupJunoSwap } from "../processes/setup/junoswap/realnet";
// import { setupHalo } from "../processes/setup/halo";

import { testExecute } from "../processes/tests/mainnet";

// -------------------------------------------------------------------------------------
// Variables
// -------------------------------------------------------------------------------------
let juno: SigningCosmWasmClient;
let apTeam: DirectSecp256k1HdWallet;

// wallet addresses
let apTeamAccount: string;
let apTreasuryAccount: string;

let registrar: string;
let cw4GrpOwners: string;
let cw4GrpApTeam: string;
let cw3GuardianAngels: string;
let cw3ApTeam: string;
let indexFund: string;
let anchorVault: string;
let accounts: string;
let endowmentIDs: number[];
let apTreasury: string;
let members: Member[];
let tcaMembers: string[];

let junoswap_USDC_Juno_PairContract = config.junoswap.usdc_juno_pool;
let junoswap_USDC_Juno_PairLpStaking = config.junoswap.usdc_juno_pool_staking;

// JunoSwap Contracts
let junoswapTokenCode: number;
let junoswapFactory: string;
let junoswapHaloTokenContract: string;
let junoswapHaloUstPairContract: string;
let junoswapHaloUstPairLpToken: string;
let junoswapInitialHaloSupply: string;
let junoswapHaloLiquidity: string;
let junoswapNativeLiquidity: string;

// Angel/HALO contracts
let haloAirdrop: string;
let haloCollector: string;
let haloCommunity: string;
let haloDistributor: string;
let haloGov: string;
let haloGovHodler: string;
let haloStaking: string;
let haloVesting: string;

// -------------------------------------------------------------------------------------
// initialize variables
// -------------------------------------------------------------------------------------
async function initialize() {
  apTeam = await DirectSecp256k1HdWallet.fromMnemonic(config.mnemonicKeys.apTeam, { prefix: "juno" });
  apTeamAccount = await getWalletAddress(apTeam);
  // mainnet config for AP Treasury should hold the wallet address (not seed phrase)
  apTreasuryAccount = config.mnemonicKeys.apTeam;

  console.log(`Using ${chalk.cyan(apTeamAccount)} as Angel Team`);
  console.log(`Using ${chalk.cyan(apTreasuryAccount)} as Angel Protocol Treasury`);

  registrar = config.contracts.registrar;
  cw4GrpApTeam = config.contracts.cw4GrpApTeam;
  cw3ApTeam = config.contracts.cw3ApTeam;
  indexFund = config.contracts.indexFund;
  anchorVault = config.contracts.anchorVault;
  endowmentIDs = [...config.contracts.endowmentIDs];
  members = [...config.members];
  tcaMembers = [];

  console.log(`Using ${chalk.cyan(registrar)} as Registrar`);
  console.log(`Using ${chalk.cyan(indexFund)} as IndexFund`);
  console.log(`Using ${chalk.cyan(anchorVault)} as Anchor Vault`);
  console.log(`Using ${chalk.cyan(cw4GrpApTeam)} as CW4 AP Team Group`);
  console.log(`Using ${chalk.cyan(cw3ApTeam)} as CW3 AP Team MultiSig`);
  console.log(`Using ${chalk.cyan(endowmentIDs)} as Endowment IDs`);

  junoswapTokenCode = config.junoswap.junoswap_token_code;
  junoswapFactory = config.junoswap.junoswap_factory;
  junoswapHaloTokenContract = config.junoswap.halo_token_contract;
  junoswapHaloUstPairContract = config.junoswap.halo_ust_pair_contract;
  junoswapHaloUstPairLpToken = config.junoswap.halo_ust_pair_lp_token;
  junoswapInitialHaloSupply = config.junoswap.initial_halo_supply;
  junoswapHaloLiquidity = config.junoswap.halo_liquidity;
  junoswapNativeLiquidity = config.junoswap.native_liquidity;

  console.log(`Using ${chalk.cyan(junoswapFactory)} as JunoSwap Factory`);
  console.log(`Using ${chalk.cyan(junoswapHaloTokenContract)} as JunoSwap HALO Token`);
  console.log(`Using ${chalk.cyan(junoswapHaloUstPairContract)} as JunoSwap HALO/axlUSDC Pair`);

  haloAirdrop = config.halo.airdrop_contract;
  haloCollector = config.halo.collector_contract;
  haloCommunity = config.halo.community_contract;
  haloDistributor = config.halo.distributor_contract;
  haloGov = config.halo.gov_contract;
  haloGovHodler = config.halo.gov_hodler_contract;
  haloStaking = config.halo.staking_contract;
  haloVesting = config.halo.vesting_contract;

  console.log(`Using ${chalk.cyan(haloAirdrop)} as HALO airdrop`);
  console.log(`Using ${chalk.cyan(haloCollector)} as HALO collector`);
  console.log(`Using ${chalk.cyan(haloCommunity)} as HALO community`);
  console.log(`Using ${chalk.cyan(haloDistributor)} as HALO distributor`);
  console.log(`Using ${chalk.cyan(haloGov)} as HALO gov`);
  console.log(`Using ${chalk.cyan(haloGovHodler)} as HALO gov hodler`);
  console.log(`Using ${chalk.cyan(haloStaking)} as HALO staking`);
  console.log(`Using ${chalk.cyan(haloVesting)} as HALO vesting`);

  // setup client connection to the JUNO network
  juno = await SigningCosmWasmClient.connectWithSigner(config.networkInfo.url, apTeam, { gasPrice: GasPrice.fromString("0.025ujunox") });
}

// -------------------------------------------------------------------------------------
// setup contracts
// -------------------------------------------------------------------------------------
export async function startSetupCore(): Promise<void> {
  console.log(chalk.blue("\nMainNet juno-1"));

  // Initialize environment information
  console.log(chalk.yellow("\nStep 1. Environment Info"));
  await initialize();

  // Setup contracts
  console.log(chalk.yellow("\nStep 2. Contracts Setup"));
  await setupCore(juno, apTeamAccount, apTreasuryAccount, members, tcaMembers, {
    tax_rate: "0.2", // tax rate
    threshold_absolute_percentage: "0.50", // threshold absolute percentage for "ap-cw3"
    max_voting_period_height: 1000, // max voting period height for "ap-cw3"
    max_voting_period_guardians_height: 100, // max voting period guardians height for "ap-cw3"
    fund_rotation: 10, // index fund rotation
    fund_member_limit: 10, // fund member limit
    turnover_to_multisig: false, // turn over to AP Team multisig
    is_localjuno: false, // is LocalJuno
    harvest_to_liquid: "0.75", // harvest to liquid percentage
    tax_per_block: "0.0000000259703196", // tax_per_block: 70% of Anchor's 19.5% earnings collected per block
    funding_goal: "50000000", // funding goal
<<<<<<< HEAD
    charity_cw3_multisig_threshold_abs_perc: "0.50", // threshold absolute percentage for "charity-cw3"
    charity_cw3_multisig_max_voting_period: 100,      // max_voting_period time(unit: seconds) for "charity-cw3"
    junoswap_pool_addr: junoswap_USDC_Juno_PairContract, // Junoswap pool (USDC-JUNO) contract
    junoswap_pool_staking: junoswap_USDC_Juno_PairLpStaking, // Junoswap pool (USDC-JUNO) LP token staking contract
=======
    charity_cw3_threshold_abs_perc: "0.50", // threshold absolute percentage for "charity-cw3"
    charity_cw3_max_voting_period: 100,      // max_voting_period time(unit: seconds) for "charity-cw3",
    accepted_tokens:  {
      native: ['ibc/EAC38D55372F38F1AFD68DF7FE9EF762DCF69F26520643CF3F9D292A738D8034', 'ujuno'],
      cw20: [],
    },
>>>>>>> 0f547233
  });
}

// -------------------------------------------------------------------------------------
// setup JunoSwap contracts
// -------------------------------------------------------------------------------------
// export async function startSetupJunoSwap(): Promise<void> {
//   console.log(chalk.blue("\nMainNet Columbus-5"));

//   // Initialize environment information
//   console.log(chalk.yellow("\nStep 1. Environment Info"));
//   await initialize();

//   // Setup contracts
//   console.log(chalk.yellow("\nStep 2. Contracts Setup"));
//   await setupJunoSwap(
//     juno,
//     apTeamAccount,
//     junoswapTokenCode,
//     junoswapFactory,
//     junoswapInitialHaloSupply,
//     junoswapHaloLiquidity,
//     junoswapNativeLiquidity
//   );
// }

// -------------------------------------------------------------------------------------
// setup HALO contracts
// -------------------------------------------------------------------------------------
// export async function startSetupHalo(): Promise<void> {
//   console.log(chalk.blue("\nLocalJuno"));

//   // Initialize environment information
//   console.log(chalk.yellow("\nStep 1. Environment Info"));
//   await initialize();

//   // Setup HALO contracts
//   console.log(chalk.yellow("\nStep2. Halo Contracts"));
//   await setupHalo(
//     juno,
//     apTeamAccount,
//     registrar,
//     junoswapHaloTokenContract, // halo junoswap token contract
//     junoswapFactory,
//     junoswapHaloUstPairContract, // staking_token: LP token of HALO-axlUSDC pair contract
//     30, // quorum
//     50, // threshold,
//     100000000000, // voting_period (~7 days in blocks),
//     1000, // timelock_period,
//     "5000000000", // proposal_deposit,
//     10000000000, // snapshot_period,
//     7 * 24 * 60 * 60, // unbonding_period in seconds
//     [], // whitelist
//     "1000000000000", // spend_limit of 1M HALO
//     "1.0", // reward_factor
//     [], // distribution_schedule
//     12345 // genesis_time
//   );
// }

// -------------------------------------------------------------------------------------
// migrate Angel Protocol core contracts
// -------------------------------------------------------------------------------------
export async function startMigrateCore(): Promise<void> {
  console.log(chalk.blue("\nMainNet Columbus-5"));

  // Initialize environment information
  console.log(chalk.yellow("\nStep 1. Environment Info"));
  await initialize();

  // Migrate contracts
  console.log(chalk.yellow("\nStep 2a. Migrate Contracts"));
  await migrateCore(
    juno,
    apTeamAccount,
    registrar,
    indexFund,
    accounts,
    cw4GrpApTeam,
    cw3ApTeam,
    [anchorVault],
  );
}

// -------------------------------------------------------------------------------------
// migrate HALO contracts
// -------------------------------------------------------------------------------------
// export async function startMigrateHalo(): Promise<void> {
//   console.log(chalk.blue("\nLocalJuno"));

//   // Initialize environment information
//   console.log(chalk.yellow("\nStep 1. Environment Info"));
//   await initialize();

//   // Migrate Contracts
//   console.log(chalk.yellow("\nStep 2a. Migrate Contracts"));
//   await migrateHalo(
//     juno,
//     apTeamAccount,
//     haloAirdrop,
//     haloCollector,
//     haloCommunity,
//     haloDistributor,
//     haloGov,
//     haloGovHodler,
//     haloStaking,
//     haloVesting
//   );
// }

// -------------------------------------------------------------------------------------
// start test
// -------------------------------------------------------------------------------------
export async function startTests(): Promise<void> {
  console.log(chalk.blue(`\nMainNet ${config.networkInfo.chainId}`));

  // Initialize environment information
  console.log(chalk.yellow("\nStep 1. Environment Info"));
  await initialize();

  // Test query
  await testExecute(
    juno,
    apTeam,
    apTeamAccount,
    registrar,
    indexFund,
    anchorVault,
    accounts,
    endowmentIDs[0],
    cw4GrpApTeam,
    cw3ApTeam,
    junoswapFactory,
    junoswapHaloTokenContract,
    junoswapHaloUstPairContract,
    haloAirdrop,
    haloCollector,
    haloCommunity,
    haloDistributor,
    haloGov,
    haloStaking,
    haloVesting,
  );
}<|MERGE_RESOLUTION|>--- conflicted
+++ resolved
@@ -151,19 +151,14 @@
     harvest_to_liquid: "0.75", // harvest to liquid percentage
     tax_per_block: "0.0000000259703196", // tax_per_block: 70% of Anchor's 19.5% earnings collected per block
     funding_goal: "50000000", // funding goal
-<<<<<<< HEAD
-    charity_cw3_multisig_threshold_abs_perc: "0.50", // threshold absolute percentage for "charity-cw3"
-    charity_cw3_multisig_max_voting_period: 100,      // max_voting_period time(unit: seconds) for "charity-cw3"
-    junoswap_pool_addr: junoswap_USDC_Juno_PairContract, // Junoswap pool (USDC-JUNO) contract
-    junoswap_pool_staking: junoswap_USDC_Juno_PairLpStaking, // Junoswap pool (USDC-JUNO) LP token staking contract
-=======
     charity_cw3_threshold_abs_perc: "0.50", // threshold absolute percentage for "charity-cw3"
-    charity_cw3_max_voting_period: 100,      // max_voting_period time(unit: seconds) for "charity-cw3",
+    charity_cw3_max_voting_period: 100,      // max_voting_period time(unit: seconds) for "charity-cw3"
     accepted_tokens:  {
       native: ['ibc/EAC38D55372F38F1AFD68DF7FE9EF762DCF69F26520643CF3F9D292A738D8034', 'ujuno'],
       cw20: [],
     },
->>>>>>> 0f547233
+    junoswap_pool_addr: junoswap_USDC_Juno_PairContract, // Junoswap pool (USDC-JUNO) contract
+    junoswap_pool_staking: junoswap_USDC_Juno_PairLpStaking, // Junoswap pool (USDC-JUNO) LP token staking contract
   });
 }
 
