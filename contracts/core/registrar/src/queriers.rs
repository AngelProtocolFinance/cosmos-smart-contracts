--- conflicted
+++ resolved
@@ -17,7 +17,6 @@
         tax_rate: config.tax_rate,
         default_vault: config.default_vault.map(|addr| addr.to_string()),
         index_fund: config.index_fund_contract.map(|addr| addr.to_string()),
-<<<<<<< HEAD
         cw3_code: config.cw3_code,
         cw4_code: config.cw4_code,
         subdao_gov_code: config.subdao_gov_code,
@@ -36,15 +35,8 @@
             .map(|addr| addr.to_string())
             .unwrap_or_else(|| "".to_string()),
         collector_share: config.collector_share,
-=======
-        split_to_liquid: config.split_to_liquid,
-        halo_token: config.halo_token.map(|addr| addr.to_string()),
-        gov_contract: config.gov_contract.map(|addr| addr.to_string()),
         charity_shares_contract: config.charity_shares_contract.map(|addr| addr.to_string()),
-        cw3_code: config.cw3_code,
-        cw4_code: config.cw4_code,
         accepted_tokens: config.accepted_tokens,
->>>>>>> df1c4152
     })
 }
 
