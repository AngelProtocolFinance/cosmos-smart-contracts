--- conflicted
+++ resolved
@@ -3,21 +3,13 @@
 use crate::state::{Config, OldConfig, CONFIG};
 use angel_core::errors::core::ContractError;
 use angel_core::messages::registrar::*;
-<<<<<<< HEAD
-use angel_core::structs::{EndowmentType, SplitDetails};
+use angel_core::structs::{EndowmentType, SplitDetails, AcceptedTokens};
 use angel_core::utils::{percentage_checks, split_checks};
 use cosmwasm_std::{
     entry_point, from_slice, to_binary, to_vec, Binary, Decimal, Deps, DepsMut, Env, MessageInfo,
     Reply, Response, StdError, StdResult,
-=======
-use angel_core::structs::AcceptedTokens;
-use angel_core::structs::SplitDetails;
+};
 use angel_core::utils::{percentage_checks, split_checks};
-use cosmwasm_std::{
-    entry_point, to_binary, Binary, Deps, DepsMut, Env, MessageInfo, Reply, Response, StdError,
-    StdResult,
->>>>>>> df1c4152
-};
 use cw2::{get_contract_version, set_contract_version};
 
 // version info for future migration info
@@ -47,7 +39,6 @@
         treasury: deps.api.addr_validate(&msg.treasury)?,
         tax_rate,
         default_vault: msg.default_vault,
-<<<<<<< HEAD
         cw3_code: None,
         cw4_code: None,
         subdao_gov_code: None,
@@ -61,15 +52,8 @@
         donation_match_charites_contract: None,
         collector_addr: None,
         collector_share: Decimal::percent(50_u64),
-=======
-        split_to_liquid: splits,
-        halo_token: None,
-        gov_contract: None,
         charity_shares_contract: None,
-        cw3_code: None,
-        cw4_code: None,
         accepted_tokens: msg.accepted_tokens.unwrap_or_else(AcceptedTokens::default),
->>>>>>> df1c4152
     };
 
     CONFIG.save(deps.storage, &configs)?;
