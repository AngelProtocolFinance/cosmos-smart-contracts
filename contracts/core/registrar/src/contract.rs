use crate::state::{Config, EndowmentEntry, CONFIG, REGISTRY, VAULTS};
use angel_core::error::ContractError;
use angel_core::registrar_msg::*;
use angel_core::registrar_rsp::*;
use angel_core::structs::{EndowmentStatus, SplitDetails};
use cosmwasm_std::{
    attr, entry_point, to_binary, Binary, ContractResult, CosmosMsg, Deps, DepsMut, Env,
    MessageInfo, Reply, ReplyOn, Response, StdResult, SubMsg, SubMsgExecutionResponse, WasmMsg,
};
use cw2::{get_contract_version, set_contract_version};

// version info for future migration info
const CONTRACT_NAME: &str = "registrar";
const CONTRACT_VERSION: &str = env!("CARGO_PKG_VERSION");

#[entry_point]
pub fn instantiate(
    deps: DepsMut,
    _env: Env,
    info: MessageInfo,
    msg: InstantiateMsg,
) -> Result<Response, ContractError> {
    set_contract_version(deps.storage, CONTRACT_NAME, CONTRACT_VERSION)?;
    let index_fund_contract_addr = deps.api.addr_validate(
        &msg.index_fund_contract
            .unwrap_or("XXXXXXXXXXXXXXXXXXXXXXXX".to_string()),
    )?;

    let configs = Config {
        owner: info.sender,
        index_fund_contract: index_fund_contract_addr,
        approved_coins: msg.approved_coins.unwrap_or(vec![]),
        accounts_code_id: msg.accounts_code_id.unwrap_or(0 as u64),
    };

    CONFIG.save(deps.storage, &configs)?;

    Ok(Response::default())
}

#[entry_point]
pub fn execute(
    deps: DepsMut,
    env: Env,
    info: MessageInfo,
    msg: ExecuteMsg,
) -> Result<Response, ContractError> {
    match msg {
        ExecuteMsg::CreateEndowment(msg) => execute_create_endowment(deps, env, info, msg),
        ExecuteMsg::UpdateConfig(msg) => execute_update_config(deps, env, info, msg),
        ExecuteMsg::UpdateEndowmentStatus(msg) => {
            execute_update_endowment_status(deps, env, info, msg)
        }
        ExecuteMsg::UpdateOwner { new_owner } => execute_update_owner(deps, env, info, new_owner),
        ExecuteMsg::VaultAdd { vault_addr } => vault_add(deps, env, info, vault_addr),
        ExecuteMsg::VaultUpdateStatus {
            vault_addr,
            approved,
        } => vault_update_status(deps, env, info, vault_addr, approved),
        ExecuteMsg::VaultRemove { vault_addr } => vault_remove(deps, env, info, vault_addr),
    }
}

fn build_account_status_change_msg(
    account: String,
    deposit: bool,
    withdraw: bool,
) -> StdResult<SubMsg> {
    let wasm_msg = CosmosMsg::Wasm(WasmMsg::Execute {
        contract_addr: account,
        msg: to_binary(&angel_core::accounts_msg::UpdateEndowmentStatusMsg {
            deposit_approved: deposit,
            withdraw_approved: withdraw,
        })?,
        funds: vec![],
    });

    Ok(SubMsg {
        id: 0,
        msg: wasm_msg,
        gas_limit: None,
        reply_on: ReplyOn::Never,
    })
}

fn build_index_fund_member_removal_msg(account: String) -> StdResult<SubMsg> {
    let wasm_msg = CosmosMsg::Wasm(WasmMsg::Execute {
        contract_addr: account.clone(),
        msg: to_binary(&angel_core::index_fund_msg::RemoveMemberMsg { member: account })?,
        funds: vec![],
    });

    Ok(SubMsg {
        id: 0,
        msg: wasm_msg,
        gas_limit: None,
        reply_on: ReplyOn::Never,
    })
}

pub fn execute_update_endowment_status(
    deps: DepsMut,
    _env: Env,
    info: MessageInfo,
    msg: UpdateEndowmentStatusMsg,
) -> Result<Response, ContractError> {
    let config = CONFIG.load(deps.storage)?;

    if config.owner != info.sender {
        return Err(ContractError::Unauthorized {});
    }

    // look up the endowment in the Registry. Will fail if doesn't exist
    let account_str = msg.address.to_string();
    let mut endowment_entry = REGISTRY.load(deps.storage, account_str.clone())?;

    // check first that the current status is different from the new status sent
    if endowment_entry.status == msg.status {
        return Ok(Response::default());
    }

    // check that the endowment has not been closed (liquidated or terminated) as this is not reversable
    if endowment_entry.status == EndowmentStatus::Closed {
        return Err(ContractError::AccountClosed {});
    }

    // update entry status & save to the Registry
    endowment_entry.status = msg.status.clone();
    REGISTRY.save(deps.storage, msg.address, &endowment_entry)?;

    // Take different actions on the affected Accounts SC, based on the status passed
    // Build out list of SubMsgs to send to the Account SC and/or Index Fund SC
    // 1. INDEX FUND - Update fund members list removing a member if the member can no longer accept deposits
    // 2. ACCOUNTS - Update the Endowment deposit/withdraw approval config settings based on the new status

    let sub_messages: Vec<SubMsg> = match msg.status {
        // Allowed to receive donations and process withdrawals
        EndowmentStatus::Approved => {
            vec![build_account_status_change_msg(account_str.clone(), true, true).unwrap()]
        }
        // Can accept inbound deposits, but cannot withdraw funds out
        EndowmentStatus::Frozen => {
            vec![build_account_status_change_msg(account_str.clone(), true, false).unwrap()]
        }
        // Has been liquidated or terminated. Remove from Funds and lockdown money flows
        EndowmentStatus::Closed => vec![
            build_account_status_change_msg(account_str.clone(), true, true).unwrap(),
            build_index_fund_member_removal_msg(account_str.clone()).unwrap(),
        ],
        _ => vec![],
    };

    let res = Response {
        messages: sub_messages,
        attributes: vec![attr("action", "update_endowment_status")],
        ..Response::default()
    };
    Ok(res)
}

pub fn execute_update_owner(
    deps: DepsMut,
    _env: Env,
    info: MessageInfo,
    new_owner: String,
) -> Result<Response, ContractError> {
    let config = CONFIG.load(deps.storage)?;

    if config.owner != info.sender {
        return Err(ContractError::Unauthorized {});
    }
    let new_owner_addr = deps.api.addr_validate(&new_owner)?;
    // update config attributes with newly passed owner
    CONFIG.update(deps.storage, |mut config| -> StdResult<_> {
        config.owner = new_owner_addr;
        Ok(config)
    })?;

    let res = Response {
        attributes: vec![attr("action", "update_owner")],
        ..Response::default()
    };
    Ok(res)
}

pub fn execute_update_config(
    deps: DepsMut,
    _env: Env,
    info: MessageInfo,
    msg: UpdateConfigMsg,
) -> Result<Response, ContractError> {
    let config = CONFIG.load(deps.storage)?;

    if config.owner != info.sender {
        return Err(ContractError::Unauthorized {});
    }

    let index_fund_contract_addr = deps.api.addr_validate(&msg.index_fund_contract)?;
    let coins_addr_list = msg.addr_approved_list(deps.api)?;

    // update config attributes with newly passed configs
    CONFIG.update(deps.storage, |mut config| -> StdResult<_> {
        config.index_fund_contract = index_fund_contract_addr;
        config.accounts_code_id = msg.accounts_code_id.unwrap_or(config.accounts_code_id);
        config.approved_coins = coins_addr_list;
        Ok(config)
    })?;
    let res = Response {
        attributes: vec![attr("action", "update_owner")],
        ..Response::default()
    };
    Ok(res)
}

pub fn execute_create_endowment(
    deps: DepsMut,
    env: Env,
    _info: MessageInfo,
    msg: CreateEndowmentMsg,
) -> Result<Response, ContractError> {
    let config = CONFIG.load(deps.storage)?;

    if config.accounts_code_id == 0 {
        return Err(ContractError::ContractNotConfigured {});
    }

    let wasm_msg = WasmMsg::Instantiate {
        code_id: config.accounts_code_id,
        admin: Some(env.contract.address.to_string()),
        label: "new endowment accounts".to_string(),
        msg: to_binary(&angel_core::accounts_msg::InstantiateMsg {
            admin_addr: config.owner.to_string(),
            registrar_contract: env.contract.address.to_string(),
            index_fund_contract: config.index_fund_contract.to_string(),
            endowment_owner: msg.endowment_owner,
            endowment_beneficiary: msg.endowment_beneficiary,
            name: msg.name,
            description: msg.description,
            withdraw_before_maturity: msg.withdraw_before_maturity,
            maturity_time: msg.maturity_time,
            maturity_height: msg.maturity_height,
            split_to_liquid: msg.split_to_liquid.unwrap_or(SplitDetails::default()),
        })?,
        funds: vec![],
    };

    let sub_message = SubMsg {
        id: 0,
        msg: CosmosMsg::Wasm(wasm_msg),
        gas_limit: None,
        reply_on: ReplyOn::Success,
    };

    let res = Response {
        messages: vec![sub_message],
        attributes: vec![attr("action", "create_endowment")],
        ..Response::default()
    };
    Ok(res)
}

pub fn vault_add(
    deps: DepsMut,
    _env: Env,
    info: MessageInfo,
    vault_addr: String,
) -> Result<Response, ContractError> {
    let config = CONFIG.load(deps.storage)?;
    // message can only be valid if it comes from the (AP Team/DANO address) SC Owner
    if info.sender != config.owner {
        return Err(ContractError::Unauthorized {});
    }
    // save the new vault to storage (defaults to true)
    VAULTS.save(deps.storage, vault_addr.clone(), &true)?;
    Ok(Response::default())
}

pub fn vault_update_status(
    deps: DepsMut,
    _env: Env,
    info: MessageInfo,
    vault_addr: String,
    approved: bool,
) -> Result<Response, ContractError> {
    let config = CONFIG.load(deps.storage)?;
    // message can only be valid if it comes from the (AP Team/DANO address) SC Owner
    if info.sender != config.owner {
        return Err(ContractError::Unauthorized {});
    }
    // try to look up the given vault in Storage
    let _vault = VAULTS.load(deps.storage, vault_addr.clone())?;

    // update new vault approval status attribute from passed arg
    VAULTS.save(deps.storage, vault_addr, &approved)?;
    Ok(Response::default())
}

pub fn vault_remove(
    deps: DepsMut,
    _env: Env,
    info: MessageInfo,
    vault_addr: String,
) -> Result<Response, ContractError> {
    let config = CONFIG.load(deps.storage)?;
    // message can only be valid if it comes from the (AP Team/DANO address) SC Owner
    if info.sender != config.owner {
        return Err(ContractError::Unauthorized {});
    }
    // try to look up the given vault in Storage
    let _vault = VAULTS.load(deps.storage, vault_addr.clone())?;
    // delete the vault
    VAULTS.remove(deps.storage, vault_addr);
    Ok(Response::default())
}

/// Replies back to the registrar from instantiate calls to Accounts SC (@ some code_id)
/// should be cuaght and handled to register the Endowment's newly created Accounts SC
/// in the REGISTRY storage
#[entry_point]
pub fn reply(deps: DepsMut, env: Env, msg: Reply) -> Result<Response, ContractError> {
    match msg.id {
        0 => new_accounts_reply(deps, env, msg.result),
        _ => Err(ContractError::Unauthorized {}),
    }
}

pub fn new_accounts_reply(
    deps: DepsMut,
    env: Env,
    msg: ContractResult<SubMsgExecutionResponse>,
) -> Result<Response, ContractError> {
    match msg {
        ContractResult::Ok(_subcall) => {
            // Register the new Endowment on success Reply
            REGISTRY.save(
                deps.storage,
                env.contract.address.to_string(),
                &EndowmentEntry {
                    name: "".to_string(),
                    description: "".to_string(),
                    status: EndowmentStatus::Inactive,
                },
            )?;
            return Ok(Response::default());
        }
        ContractResult::Err(_) => Err(ContractError::AccountNotCreated {}),
    }
}

#[entry_point]
pub fn query(deps: Deps, _env: Env, msg: QueryMsg) -> StdResult<Binary> {
    match msg {
        QueryMsg::Config {} => to_binary(&query_config(deps)?),
        QueryMsg::Vault { address } => to_binary(&query_vault_details(deps, address)?),
        QueryMsg::VaultList { non_approved } => to_binary(&query_vault_list(deps, non_approved)?),
        QueryMsg::EndowmentList { non_approved } => {
            to_binary(&query_endowment_list(deps, non_approved)?)
        }
    }
}

fn query_config(deps: Deps) -> StdResult<ConfigResponse> {
    let config = CONFIG.load(deps.storage)?;

    let res = ConfigResponse {
        owner: config.owner.to_string(),
        approved_coins: config.human_approved_coins(),
        accounts_code_id: config.accounts_code_id,
    };
    Ok(res)
}

fn query_vault_details(deps: Deps, address: String) -> StdResult<VaultDetailsResponse> {
    // this fails if no vault is found
    let details = VaultDetailsResponse {
        address: address.clone(),
        approved: VAULTS.load(deps.storage, address)?,
    };
    Ok(details)
}

fn query_vault_list(_deps: Deps, _non_approved: Option<bool>) -> StdResult<VaultListResponse> {
    let vaults = vec![];
    let list = VaultListResponse { vaults: vaults };
    Ok(list)
}

fn query_endowment_list(
    _deps: Deps,
    _non_approved: Option<bool>,
) -> StdResult<EndowmentListResponse> {
    let endowments = vec![];
    let list = EndowmentListResponse {
        endowments: endowments,
    };
    Ok(list)
}

#[cfg_attr(not(feature = "library"), entry_point)]
pub fn migrate(deps: DepsMut, _env: Env, _msg: MigrateMsg) -> Result<Response, ContractError> {
    let version = get_contract_version(deps.storage)?;
    if version.contract != CONTRACT_NAME {
        return Err(ContractError::CannotMigrate {
            previous_contract: version.contract,
        });
    }
    Ok(Response::default())
}

#[cfg(test)]
mod tests {
    use super::*;
<<<<<<< HEAD
=======
    use cosmwasm_std::{coins, from_binary};
>>>>>>> a49f685b
    use cosmwasm_std::testing::{mock_dependencies, mock_env, mock_info};
    use cosmwasm_std::{coins, from_binary};

    const MOCK_ACCOUNTS_CODE_ID: u64 = 17;
<<<<<<< HEAD
=======

>>>>>>> a49f685b
    #[test]
    fn proper_initialization() {
        let mut deps = mock_dependencies(&[]);

        let msg = InstantiateMsg {
<<<<<<< HEAD
            index_fund_contract: Some("INDEXTHADFARHSRTHADGG".to_string()),
            approved_coins: Some(vec![]),
=======
>>>>>>> a49f685b
            accounts_code_id: Some(MOCK_ACCOUNTS_CODE_ID),
        };
        let info = mock_info("creator", &coins(1000, "earth"));
        let res = instantiate(deps.as_mut(), mock_env(), info, msg).unwrap();

        assert_eq!(0, res.messages.len());

        let res = query(deps.as_ref(), mock_env(), QueryMsg::Config {}).unwrap();
        let config_response: ConfigResponse = from_binary(&res).unwrap();

        assert_eq!(MOCK_ACCOUNTS_CODE_ID, config_response.accounts_code_id);
        assert_eq!("creator", config_response.owner);
    }

    #[test]
    fn update_owner() {
        let mut deps = mock_dependencies(&[]);

        let msg = InstantiateMsg {
<<<<<<< HEAD
            index_fund_contract: Some("INDEXTHADFARHSRTHADGG".to_string()),
            approved_coins: Some(vec![]),
=======
>>>>>>> a49f685b
            accounts_code_id: Some(MOCK_ACCOUNTS_CODE_ID),
        };
        let info = mock_info("creator", &coins(1000, "earth"));
        let _res = instantiate(deps.as_mut(), mock_env(), info, msg).unwrap();

        let info = mock_info("ill-wisher", &coins(1000, "earth"));
<<<<<<< HEAD
        let msg = ExecuteMsg::UpdateOwner {
            new_owner: String::from("alice"),
        };
=======
        let msg = ExecuteMsg::UpdateOwner { new_owner: String::from("alice") };
>>>>>>> a49f685b
        let _res = execute(deps.as_mut(), mock_env(), info, msg);

        assert_eq!(ContractError::Unauthorized {}, _res.unwrap_err());

        let info = mock_info("creator", &coins(1000, "earth"));
<<<<<<< HEAD
        let msg = ExecuteMsg::UpdateOwner {
            new_owner: String::from("alice"),
        };
=======
        let msg = ExecuteMsg::UpdateOwner { new_owner: String::from("alice") };
>>>>>>> a49f685b
        let _res = execute(deps.as_mut(), mock_env(), info, msg);

        let res = query(deps.as_ref(), mock_env(), QueryMsg::Config {}).unwrap();
        let config_response: ConfigResponse = from_binary(&res).unwrap();

        assert_eq!("alice", config_response.owner);
    }
}<|MERGE_RESOLUTION|>--- conflicted
+++ resolved
@@ -410,38 +410,26 @@
 #[cfg(test)]
 mod tests {
     use super::*;
-<<<<<<< HEAD
-=======
-    use cosmwasm_std::{coins, from_binary};
->>>>>>> a49f685b
     use cosmwasm_std::testing::{mock_dependencies, mock_env, mock_info};
     use cosmwasm_std::{coins, from_binary};
 
     const MOCK_ACCOUNTS_CODE_ID: u64 = 17;
-<<<<<<< HEAD
-=======
-
->>>>>>> a49f685b
+
     #[test]
     fn proper_initialization() {
         let mut deps = mock_dependencies(&[]);
 
         let msg = InstantiateMsg {
-<<<<<<< HEAD
             index_fund_contract: Some("INDEXTHADFARHSRTHADGG".to_string()),
             approved_coins: Some(vec![]),
-=======
->>>>>>> a49f685b
             accounts_code_id: Some(MOCK_ACCOUNTS_CODE_ID),
         };
         let info = mock_info("creator", &coins(1000, "earth"));
         let res = instantiate(deps.as_mut(), mock_env(), info, msg).unwrap();
-
         assert_eq!(0, res.messages.len());
 
         let res = query(deps.as_ref(), mock_env(), QueryMsg::Config {}).unwrap();
         let config_response: ConfigResponse = from_binary(&res).unwrap();
-
         assert_eq!(MOCK_ACCOUNTS_CODE_ID, config_response.accounts_code_id);
         assert_eq!("creator", config_response.owner);
     }
@@ -451,41 +439,26 @@
         let mut deps = mock_dependencies(&[]);
 
         let msg = InstantiateMsg {
-<<<<<<< HEAD
             index_fund_contract: Some("INDEXTHADFARHSRTHADGG".to_string()),
             approved_coins: Some(vec![]),
-=======
->>>>>>> a49f685b
             accounts_code_id: Some(MOCK_ACCOUNTS_CODE_ID),
         };
         let info = mock_info("creator", &coins(1000, "earth"));
         let _res = instantiate(deps.as_mut(), mock_env(), info, msg).unwrap();
 
         let info = mock_info("ill-wisher", &coins(1000, "earth"));
-<<<<<<< HEAD
         let msg = ExecuteMsg::UpdateOwner {
             new_owner: String::from("alice"),
         };
-=======
-        let msg = ExecuteMsg::UpdateOwner { new_owner: String::from("alice") };
->>>>>>> a49f685b
         let _res = execute(deps.as_mut(), mock_env(), info, msg);
-
         assert_eq!(ContractError::Unauthorized {}, _res.unwrap_err());
 
         let info = mock_info("creator", &coins(1000, "earth"));
-<<<<<<< HEAD
         let msg = ExecuteMsg::UpdateOwner {
             new_owner: String::from("alice"),
         };
-=======
-        let msg = ExecuteMsg::UpdateOwner { new_owner: String::from("alice") };
->>>>>>> a49f685b
         let _res = execute(deps.as_mut(), mock_env(), info, msg);
-
-        let res = query(deps.as_ref(), mock_env(), QueryMsg::Config {}).unwrap();
         let config_response: ConfigResponse = from_binary(&res).unwrap();
-
         assert_eq!("alice", config_response.owner);
     }
 }