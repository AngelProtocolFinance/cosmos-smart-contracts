use angel_core::structs::{AssetVault, EndowmentEntry, TaxParameters};
use cosmwasm_std::{Addr, Order, StdResult, Storage};
use cosmwasm_storage::{bucket, bucket_read, Bucket, ReadonlyBucket};
use cw_storage_plus::Item;
use schemars::JsonSchema;
use serde::{Deserialize, Serialize};

// static PREFIX_REGISTRY_INDEXER: &[u8] = b"registry_indexer";
// static PREFIX_VAULT_INDEXER: &[u8] = b"vault_indexer";
// const MAX_LIMIT: u32 = 30;
// const DEFAULT_LIMIT: u32 = 10;

static PREFIX_REGISTRY: &[u8] = b"registry";
static PREFIX_VAULT: &[u8] = b"vault";

pub const CONFIG: Item<Config> = Item::new("config");

#[derive(Serialize, Deserialize, Clone, Debug, PartialEq, JsonSchema)]
#[serde(rename_all = "snake_case")]
pub struct Config {
    pub owner: Addr, // AP TEAM / DANO Address
    pub index_fund_contract: Addr,
    // List of all possible CW20 Token demoninations that we can accept
    // This is required to avoid a DoS attack with an invalid cw20 contract. See https://github.com/CosmWasm/cosmwasm-plus/issues/19
    pub approved_coins: Vec<Addr>,
    pub accounts_code_id: u64,
<<<<<<< HEAD
    pub approved_charities: Vec<Addr>,
=======
    pub treasury: Addr,
    pub taxes: TaxParameters,
>>>>>>> 9bb79b04
}

impl Config {
    pub fn human_approved_coins(&self) -> Vec<String> {
        self.approved_coins.iter().map(|a| a.to_string()).collect()
    }
}

// REGISTRY Read/Write
pub fn registry_store(storage: &mut dyn Storage) -> Bucket<EndowmentEntry> {
    bucket(storage, PREFIX_REGISTRY)
}

pub fn registry_read(storage: &dyn Storage) -> ReadonlyBucket<EndowmentEntry> {
    bucket_read(storage, PREFIX_REGISTRY)
}

pub fn read_registry_entries<'a>(storage: &'a dyn Storage) -> StdResult<Vec<EndowmentEntry>> {
    let entries: ReadonlyBucket<'a, EndowmentEntry> = ReadonlyBucket::new(storage, PREFIX_REGISTRY);
    entries
        .range(None, None, Order::Ascending)
        .map(|item| {
            let (_, v) = item?;
            Ok(v)
        })
        .collect()
}

// VAULT Read/Write
pub fn vault_store(storage: &mut dyn Storage) -> Bucket<AssetVault> {
    bucket(storage, PREFIX_VAULT)
}

pub fn vault_read(storage: &dyn Storage) -> ReadonlyBucket<AssetVault> {
    bucket_read(storage, PREFIX_VAULT)
}

pub fn read_vaults<'a>(storage: &'a dyn Storage) -> StdResult<Vec<AssetVault>> {
    let entries: ReadonlyBucket<'a, AssetVault> = ReadonlyBucket::new(storage, PREFIX_VAULT);
    entries
        .range(None, None, Order::Ascending)
        .map(|item| {
            let (_, v) = item?;
            Ok(v)
        })
        .collect()
}<|MERGE_RESOLUTION|>--- conflicted
+++ resolved
@@ -24,12 +24,9 @@
     // This is required to avoid a DoS attack with an invalid cw20 contract. See https://github.com/CosmWasm/cosmwasm-plus/issues/19
     pub approved_coins: Vec<Addr>,
     pub accounts_code_id: u64,
-<<<<<<< HEAD
     pub approved_charities: Vec<Addr>,
-=======
     pub treasury: Addr,
     pub taxes: TaxParameters,
->>>>>>> 9bb79b04
 }
 
 impl Config {
