[package]
name = "index-fund"
version = "2.0.0"
authors = ["Angel Ventures LLC"]
edition = "2018"

exclude = [
  # Those files are rust-optimizer artifacts. You might want to commit them for convenience but they should not be part of the source code publication.
  "contract.wasm",
  "hash.txt",
]

# See more keys and their definitions at https://doc.rust-lang.org/cargo/reference/manifest.html

[lib]
crate-type = ["cdylib", "rlib"]

[features]
# for more explicit tests, cargo test --features=backtraces
backtraces = ["cosmwasm-std/backtraces"]

[dependencies]
angel-core = { path = "../../../packages/angel_core" }
<<<<<<< HEAD
cw2 = "0.13.2"
cw20 = "0.13.2"
cw-controllers = "0.13.2"
cw20-base = "0.13.2"
cosmwasm-std = "1.0.0"
cosmwasm-storage = "1.0.0"
cw-storage-plus = "0.13.2"
schemars = "0.8.10"
serde = "1.0.137"
thiserror = "1.0.24"
=======
cw2 = "0.13.4"
cw20 = "0.13.4"
cw-controllers = "0.13.4"
cw20-base = { version = "0.13.4", features = ["library"] }
cosmwasm-std = { version = "1.0.0", features = ["staking"] }
cosmwasm-storage = { version = "1.0.0", features = ["iterator"] }
cw-storage-plus = { version = "0.13.4", features = ["iterator"] }
schemars = "0.8.1"
serde = { version = "1.0.125", default-features = false, features = ["derive"] }
thiserror = "1.0.24"
cw-asset = "2.0.0"

[dev-dependencies]
>>>>>>> df1c4152
cosmwasm-schema = "1.0.0"<|MERGE_RESOLUTION|>--- conflicted
+++ resolved
@@ -21,18 +21,7 @@
 
 [dependencies]
 angel-core = { path = "../../../packages/angel_core" }
-<<<<<<< HEAD
-cw2 = "0.13.2"
-cw20 = "0.13.2"
-cw-controllers = "0.13.2"
-cw20-base = "0.13.2"
-cosmwasm-std = "1.0.0"
-cosmwasm-storage = "1.0.0"
-cw-storage-plus = "0.13.2"
-schemars = "0.8.10"
-serde = "1.0.137"
-thiserror = "1.0.24"
-=======
+cosmwasm-schema = "1.0.0"
 cw2 = "0.13.4"
 cw20 = "0.13.4"
 cw-controllers = "0.13.4"
@@ -44,7 +33,3 @@
 serde = { version = "1.0.125", default-features = false, features = ["derive"] }
 thiserror = "1.0.24"
 cw-asset = "2.0.0"
-
-[dev-dependencies]
->>>>>>> df1c4152
-cosmwasm-schema = "1.0.0"