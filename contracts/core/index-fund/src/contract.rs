use crate::executers;
use crate::queriers;
use crate::state::{Config, State, CONFIG, STATE};
use angel_core::errors::core::ContractError;
use angel_core::messages::index_fund::*;
use cosmwasm_std::{
<<<<<<< HEAD
    entry_point, to_binary, Binary, Deps, DepsMut, Env, MessageInfo, Response, StdError, StdResult,
    Uint128,
=======
    entry_point, from_binary, to_binary, Binary, Deps, DepsMut, Env, MessageInfo, Response,
    StdError, StdResult, Uint128,
>>>>>>> df1c4152
};
use cw2::{get_contract_version, set_contract_version};
use cw20::Cw20ReceiveMsg;
use cw_asset::{Asset, AssetInfoBase};

// version info for future migration info
const CONTRACT_NAME: &str = "index-fund";
const CONTRACT_VERSION: &str = env!("CARGO_PKG_VERSION");

#[entry_point]
pub fn instantiate(
    deps: DepsMut,
    env: Env,
    info: MessageInfo,
    msg: InstantiateMsg,
) -> Result<Response, ContractError> {
    set_contract_version(deps.storage, CONTRACT_NAME, CONTRACT_VERSION)?;

    let configs = Config {
        owner: info.sender,
        registrar_contract: deps.api.addr_validate(&msg.registrar_contract)?,
        fund_rotation: msg.fund_rotation.unwrap_or(None), // blocks
        fund_member_limit: msg.fund_member_limit.unwrap_or(10),
        funding_goal: msg.funding_goal.unwrap_or(None),
    };
    CONFIG.save(deps.storage, &configs)?;

    // setup default state values
    STATE.save(
        deps.storage,
        &State {
            total_funds: 0,
            active_fund: 0,
            next_fund_id: 1,
            round_donations: Uint128::zero(),
            next_rotation_block: env.block.height + configs.fund_rotation.unwrap_or(0u64),
        },
    )?;
    Ok(Response::default())
}

#[entry_point]
pub fn execute(
    deps: DepsMut,
    env: Env,
    info: MessageInfo,
    msg: ExecuteMsg,
) -> Result<Response, ContractError> {
    match msg {
        ExecuteMsg::UpdateOwner { new_owner } => executers::update_owner(deps, info, new_owner),
        ExecuteMsg::UpdateRegistrar { new_registrar } => {
            executers::update_registrar(deps, info, new_registrar)
        }
        ExecuteMsg::UpdateConfig(msg) => executers::update_config(deps, info, msg),
        ExecuteMsg::UpdateAllianceMemberList {
            address,
            member,
            action,
        } => executers::update_alliance_member_list(deps, info, address, member, action),
        ExecuteMsg::CreateFund {
            name,
            description,
            members,
            rotating_fund,
            split_to_liquid,
            expiry_time,
            expiry_height,
        } => executers::create_index_fund(
            deps,
            info,
            name,
            description,
            members,
            rotating_fund,
            split_to_liquid,
            expiry_time,
            expiry_height,
        ),
        ExecuteMsg::RemoveFund { fund_id } => {
            executers::remove_index_fund(deps, env, info, fund_id)
        }
        ExecuteMsg::RemoveMember(msg) => executers::remove_member(deps, info, msg.member),
        ExecuteMsg::UpdateMembers {
            fund_id,
            add,
            remove,
        } => executers::update_fund_members(deps, env, info, fund_id, add, remove),
        ExecuteMsg::Deposit(msg) => {
            if info.funds.len() != 1 {
                return Err(ContractError::InvalidCoinsDeposited {});
            }
            let native_fund = Asset {
                info: AssetInfoBase::Native(info.funds[0].denom.to_string()),
                amount: info.funds[0].amount,
            };
            executers::deposit(deps, env, info.clone(), info.sender, msg, native_fund)
        }
        // ExecuteMsg::Receive(msg) => executers::receive(deps, env, info, msg),
        ExecuteMsg::UpdateAllianceMember { address, member } => {
            executers::update_alliance_member(deps, env, info, address, member)
        }
        ExecuteMsg::Receive(msg) => receive_cw20(deps, env, info, msg),
    }
}

pub fn receive_cw20(
    deps: DepsMut,
    env: Env,
    info: MessageInfo,
    cw20_msg: Cw20ReceiveMsg,
) -> Result<Response, ContractError> {
    let api = deps.api;
    let cw20_fund = Asset {
        info: AssetInfoBase::Cw20(info.sender.clone()),
        amount: cw20_msg.amount,
    };
    match from_binary(&cw20_msg.msg) {
        Ok(ReceiveMsg::Deposit(msg)) => executers::deposit(
            deps,
            env,
            info,
            api.addr_validate(&cw20_msg.sender)?,
            msg,
            cw20_fund,
        ),
        _ => Err(ContractError::InvalidInputs {}),
    }
}

#[entry_point]
pub fn query(deps: Deps, env: Env, msg: QueryMsg) -> StdResult<Binary> {
    match msg {
        QueryMsg::Config {} => to_binary(&queriers::config(deps)?),
        QueryMsg::State {} => to_binary(&queriers::state(deps)?),
        QueryMsg::FundsList { start_after, limit } => {
            to_binary(&queriers::funds_list(deps, start_after, limit)?)
        }
        QueryMsg::FundDetails { fund_id } => to_binary(&queriers::fund_details(deps, fund_id)?),
        QueryMsg::InvolvedFunds { address } => to_binary(&queriers::involved_funds(deps, address)?),
        QueryMsg::ActiveFundDetails {} => to_binary(&queriers::active_fund_details(deps)?),
        QueryMsg::ActiveFundDonations {} => to_binary(&queriers::active_fund_donations(deps)?),
        QueryMsg::Deposit {
            token_denom,
            amount,
            fund_id,
            split,
        } => to_binary(&queriers::deposit_msg_builder(
            deps,
            env,
            token_denom,
            amount,
            fund_id,
            split,
        )?),
        QueryMsg::AllianceMember { address } => {
            to_binary(&queriers::alliance_member(deps, address)?)
        }
        QueryMsg::AllianceMembers { start_after, limit } => {
            to_binary(&queriers::alliance_members(deps, start_after, limit)?)
        }
    }
}

#[entry_point]
pub fn migrate(deps: DepsMut, _env: Env, _msg: MigrateMsg) -> Result<Response, ContractError> {
    let ver = get_contract_version(deps.storage)?;
    // ensure we are migrating from an allowed contract
    if ver.contract != CONTRACT_NAME {
        return Err(ContractError::Std(StdError::GenericErr {
            msg: "Can only upgrade from same type".to_string(),
        }));
    }
    // note: better to do proper semver compare, but string compare *usually* works
    if ver.version >= CONTRACT_VERSION.to_string() {
        return Err(ContractError::Std(StdError::GenericErr {
            msg: "Cannot upgrade from a newer version".to_string(),
        }));
    }

    // set the new version
    set_contract_version(deps.storage, CONTRACT_NAME, CONTRACT_VERSION)?;
    Ok(Response::default())
}<|MERGE_RESOLUTION|>--- conflicted
+++ resolved
@@ -4,13 +4,8 @@
 use angel_core::errors::core::ContractError;
 use angel_core::messages::index_fund::*;
 use cosmwasm_std::{
-<<<<<<< HEAD
-    entry_point, to_binary, Binary, Deps, DepsMut, Env, MessageInfo, Response, StdError, StdResult,
-    Uint128,
-=======
     entry_point, from_binary, to_binary, Binary, Deps, DepsMut, Env, MessageInfo, Response,
     StdError, StdResult, Uint128,
->>>>>>> df1c4152
 };
 use cw2::{get_contract_version, set_contract_version};
 use cw20::Cw20ReceiveMsg;
