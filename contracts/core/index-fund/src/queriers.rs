--- conflicted
+++ resolved
@@ -53,14 +53,6 @@
 }
 
 pub fn active_fund_donations(deps: Deps) -> StdResult<DonationListResponse> {
-<<<<<<< HEAD
-    let alliance_addr_list: Vec<Addr> = ALLIANCE_MEMBERS
-        .keys(deps.storage, None, None, cosmwasm_std::Order::Ascending)
-        .collect::<StdResult<_>>()?;
-
-    let mut donors: Vec<DonationDetailResponse> = vec![];
-    for member in alliance_addr_list {
-=======
     let mut donors = vec![];
     let alliance_addr_list: Vec<Addr> = ALLIANCE_MEMBERS
         .keys(deps.storage, None, None, cosmwasm_std::Order::Ascending)
@@ -70,7 +62,6 @@
         alliance_members.push(member.to_string());
     }
     for member in alliance_members.into_iter() {
->>>>>>> df1c4152
         // add to response vector
         donors.push(DonationDetailResponse {
             address: member.to_string(),
