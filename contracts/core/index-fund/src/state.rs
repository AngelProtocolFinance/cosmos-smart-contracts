use angel_core::responses::index_fund::AllianceMemberResponse;
<<<<<<< HEAD
use angel_core::structs::{AcceptedTokens, AllianceMember, GenericBalance, IndexFund};
=======
use angel_core::structs::{AllianceMember, GenericBalance, IndexFund};
>>>>>>> df1c4152
use cosmwasm_std::{Addr, Order, StdResult, Storage, Uint128};
use cw_storage_plus::{Bound, Item, Map};
use schemars::JsonSchema;
use serde::{Deserialize, Serialize};

pub const CONFIG: Item<Config> = Item::new("config");
pub const STATE: Item<State> = Item::new("state");
pub const TCA_DONATIONS: Map<String, GenericBalance> = Map::new("tca_donation");
pub const ALLIANCE_MEMBERS: Map<Addr, AllianceMember> = Map::new("alliance_members");
pub const FUND: Map<&[u8], IndexFund> = Map::new("fund");

const MAX_LIMIT: u64 = 30;
const DEFAULT_LIMIT: u64 = 10;

#[derive(Serialize, Deserialize, Clone, Debug, PartialEq, JsonSchema)]
#[serde(rename_all = "snake_case")]
pub struct Config {
    pub owner: Addr,                   // DANO Address
    pub registrar_contract: Addr,      // Address of Registrar SC
    pub fund_rotation: Option<u64>, // how many blocks are in a rotation cycle for the active IndexFund
    pub fund_member_limit: u32,     // limit to number of members an IndexFund can have
    pub funding_goal: Option<Uint128>, // donation funding limit (in UUSD) to trigger early cycle of the Active IndexFund
}

#[derive(Serialize, Deserialize, Clone, Debug, PartialEq, JsonSchema)]
#[serde(rename_all = "snake_case")]
pub struct State {
    pub total_funds: u64,
    pub active_fund: u64,         // index ID of the Active IndexFund
    pub round_donations: Uint128, // total donations given to active charity this round
    pub next_rotation_block: u64, // block height to perform next rotation on
    pub next_fund_id: u64,
}

// FUND pagination read util
pub fn read_funds(
    storage: &dyn Storage,
    start_after: Option<u64>,
    limit: Option<u64>,
) -> StdResult<Vec<IndexFund>> {
    let start = start_after.map(|s| Bound::ExclusiveRaw(s.to_be_bytes().to_vec()));
    FUND.range(storage, start, None, Order::Ascending)
        .take(limit.unwrap_or(DEFAULT_LIMIT).min(MAX_LIMIT) as usize)
        .map(|item| {
            let (_, v) = item?;
            Ok(v)
        })
        .collect()
}

pub fn read_alliance_members(
    storage: &dyn Storage,
    start_after: Option<Addr>,
    limit: Option<u64>,
) -> StdResult<Vec<AllianceMemberResponse>> {
    let limit = limit.unwrap_or(DEFAULT_LIMIT).min(MAX_LIMIT) as usize;
<<<<<<< HEAD
    let start = start_after.map(|v| Bound::exclusive(v));
    ALLIANCE_MEMBERS
        .range(storage, start, None, Order::Ascending)
=======
    // let start: Option<Vec<u8>> = calc_range_start_addr(start_after);
    // let end: Option<Vec<u8>> = None;
    let end_before: Option<Addr> = None;
    ALLIANCE_MEMBERS
        .range(
            storage,
            start_after.map(|v| Bound::inclusive(v)),
            end_before.map(|v| Bound::inclusive(v)),
            Order::Ascending,
        )
>>>>>>> df1c4152
        .take(limit)
        .map(|member| {
            let (addr, mem) = member?;
            Ok(AllianceMemberResponse {
<<<<<<< HEAD
                wallet: addr.to_string(),
=======
                wallet: std::str::from_utf8(&addr.as_bytes()).unwrap().to_string(),
>>>>>>> df1c4152
                name: mem.name,
                logo: mem.logo,
                website: mem.website,
            })
        })
        .collect()
}<|MERGE_RESOLUTION|>--- conflicted
+++ resolved
@@ -1,9 +1,5 @@
 use angel_core::responses::index_fund::AllianceMemberResponse;
-<<<<<<< HEAD
 use angel_core::structs::{AcceptedTokens, AllianceMember, GenericBalance, IndexFund};
-=======
-use angel_core::structs::{AllianceMember, GenericBalance, IndexFund};
->>>>>>> df1c4152
 use cosmwasm_std::{Addr, Order, StdResult, Storage, Uint128};
 use cw_storage_plus::{Bound, Item, Map};
 use schemars::JsonSchema;
@@ -60,11 +56,7 @@
     limit: Option<u64>,
 ) -> StdResult<Vec<AllianceMemberResponse>> {
     let limit = limit.unwrap_or(DEFAULT_LIMIT).min(MAX_LIMIT) as usize;
-<<<<<<< HEAD
     let start = start_after.map(|v| Bound::exclusive(v));
-    ALLIANCE_MEMBERS
-        .range(storage, start, None, Order::Ascending)
-=======
     // let start: Option<Vec<u8>> = calc_range_start_addr(start_after);
     // let end: Option<Vec<u8>> = None;
     let end_before: Option<Addr> = None;
@@ -75,16 +67,11 @@
             end_before.map(|v| Bound::inclusive(v)),
             Order::Ascending,
         )
->>>>>>> df1c4152
         .take(limit)
         .map(|member| {
             let (addr, mem) = member?;
             Ok(AllianceMemberResponse {
-<<<<<<< HEAD
-                wallet: addr.to_string(),
-=======
                 wallet: std::str::from_utf8(&addr.as_bytes()).unwrap().to_string(),
->>>>>>> df1c4152
                 name: mem.name,
                 logo: mem.logo,
                 website: mem.website,
