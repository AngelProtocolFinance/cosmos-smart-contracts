--- conflicted
+++ resolved
@@ -3,13 +3,8 @@
 use angel_core::messages::index_fund::*;
 use angel_core::messages::registrar::QueryMsg as RegistrarQuerier;
 use angel_core::responses::registrar::ConfigResponse as RegistrarConfigResponse;
-<<<<<<< HEAD
 use angel_core::structs::{AcceptedTokens, AllianceMember, IndexFund, SplitDetails};
-use angel_core::utils::percentage_checks;
-=======
-use angel_core::structs::{AllianceMember, IndexFund, SplitDetails};
 use angel_core::utils::{percentage_checks, validate_deposit_fund};
->>>>>>> df1c4152
 use cosmwasm_std::{
     attr, to_binary, Addr, Coin, CosmosMsg, Decimal, Deps, DepsMut, Env, MessageInfo, QueryRequest,
     Response, StdError, StdResult, SubMsg, Timestamp, Uint128, WasmMsg, WasmQuery,
@@ -565,22 +560,6 @@
 ) -> Vec<SubMsg> {
     let mut messages = vec![];
     for member in donation_messages.iter() {
-<<<<<<< HEAD
-        messages.push(SubMsg::new(CosmosMsg::Wasm(WasmMsg::Execute {
-            contract_addr: member.0.to_string(),
-            msg: to_binary(&angel_core::messages::accounts::ExecuteMsg::Deposit(
-                angel_core::messages::accounts::DepositMsg {
-                    locked_percentage: member.1 .1,
-                    liquid_percentage: member.2 .1,
-                },
-            ))
-            .unwrap(),
-            funds: vec![Coin {
-                denom: "uusd".to_string(),
-                amount: member.1 .0 + member.2 .0,
-            }],
-        })));
-=======
         match deposit_fund_info {
             AssetInfoBase::Native(ref denom) => {
                 messages.push(SubMsg::new(CosmosMsg::Wasm(WasmMsg::Execute {
@@ -615,7 +594,6 @@
                 })));
             }
         }
->>>>>>> df1c4152
     }
     messages
 }
