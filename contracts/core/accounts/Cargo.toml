--- conflicted
+++ resolved
@@ -1,10 +1,6 @@
 [package]
 name = "accounts"
-<<<<<<< HEAD
-version = "1.8.0"
-=======
 version = "1.8.2"
->>>>>>> f7a3fe4b
 authors = ["Angel Ventures LLC"]
 edition = "2018"
 
