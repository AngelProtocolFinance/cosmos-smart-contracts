use super::mock_querier::{mock_dependencies, WasmMockQuerier};
use crate::contract::{execute, instantiate, query};
use angel_core::errors::core::*;

use angel_core::messages::accounts::{
    CreateEndowmentMsg, DepositMsg, ExecuteMsg, InstantiateMsg, QueryMsg, Strategy,
    UpdateEndowmentSettingsMsg, UpdateEndowmentStatusMsg,
};
use angel_core::messages::accounts::{UpdateConfigMsg, UpdateProfileMsg};
use angel_core::responses::accounts::{
    ConfigResponse, EndowmentDetailsResponse, ProfileResponse, StateResponse,
};
use angel_core::structs::{
    AccountType, Beneficiary, Categories, EndowmentType, Profile, SocialMedialUrls,
    StrategyComponent, SwapOperation,
};
use cosmwasm_std::testing::{mock_env, mock_info, MockApi, MockStorage, MOCK_CONTRACT_ADDR};
use cosmwasm_std::{
    attr, coins, from_binary, to_binary, Addr, Coin, Decimal, Env, OwnedDeps, StdError, Uint128,
};
use cw20::Cw20ReceiveMsg;
use cw_asset::{Asset, AssetInfo};
use cw_utils::Threshold;
use std::vec;

const AP_TEAM: &str = "terra1rcznds2le2eflj3y4e8ep3e4upvq04sc65wdly";
const CHARITY_ID: u32 = 1;
const CHARITY_ADDR: &str = "terra1grjzys0n9n9h9ytkwjsjv5mdhz7dzurdsmrj4v";
const REGISTRAR_CONTRACT: &str = "terra18wtp5c32zfde3vsjwvne8ylce5thgku99a2hyt";
const PLEB: &str = "terra17nqw240gyed27q8y4aj2ukg68evy3ml8n00dnh";
const DEPOSITOR: &str = "depositor";

fn create_endowment() -> (
    OwnedDeps<MockStorage, MockApi, WasmMockQuerier>,
    Env,
    String,
    EndowmentDetailsResponse,
) {
    let mut deps = mock_dependencies(&[]);
    let profile: Profile = Profile {
        name: "Test Endowment".to_string(),
        overview: "Endowment to power an amazing charity".to_string(),
        categories: Categories {
            sdgs: vec![2],
            general: vec![],
        },
        tier: Some(3),
        logo: Some("Some fancy logo".to_string()),
        image: Some("Nice banner image".to_string()),
        url: Some("nice-charity.org".to_string()),
        registration_number: Some("1234567".to_string()),
        country_of_origin: Some("GB".to_string()),
        street_address: Some("10 Downing St".to_string()),
        contact_email: Some("admin@nice-charity.org".to_string()),
        social_media_urls: SocialMedialUrls {
            facebook: None,
            twitter: Some("https://twitter.com/nice-charity".to_string()),
            linkedin: None,
        },
        number_of_employees: Some(10),
        average_annual_budget: Some("1 Million Pounds".to_string()),
        annual_revenue: Some("Not enough".to_string()),
        charity_navigator_rating: None,
        endow_type: EndowmentType::Normal,
    };

    let create_endowment_msg = CreateEndowmentMsg {
        owner: CHARITY_ADDR.to_string(),
        withdraw_before_maturity: false,
        maturity_time: Some(1000_u64),
        profile: profile,
        cw4_members: vec![],
        kyc_donors_only: true,
        cw3_threshold: Threshold::AbsolutePercentage {
            percentage: Decimal::percent(10),
        },
        cw3_max_voting_period: 60,
        whitelisted_beneficiaries: vec![],
        whitelisted_contributors: vec![],
        split_max: Decimal::one(),
        split_min: Decimal::zero(),
        split_default: Decimal::default(),
        earnings_fee: None,
        withdraw_fee: None,
        deposit_fee: None,
        aum_fee: None,
        dao: None,
        proposal_link: None,
    };

    let instantiate_msg = InstantiateMsg {
        owner_sc: AP_TEAM.to_string(),
        registrar_contract: REGISTRAR_CONTRACT.to_string(),
        settings_controller: None,
    };
    let info = mock_info(CHARITY_ADDR, &coins(100000, "earth"));
    let env = mock_env();
    let acct_contract = env.contract.address.to_string();
    let _res = instantiate(deps.as_mut(), env.clone(), info.clone(), instantiate_msg).unwrap();
    let _ = execute(
        deps.as_mut(),
        env.clone(),
        info,
        ExecuteMsg::CreateEndowment(create_endowment_msg),
    )
    .unwrap();

    let res = query(
        deps.as_ref(),
        env.clone(),
        QueryMsg::Endowment { id: CHARITY_ID },
    )
    .unwrap();
    let value: EndowmentDetailsResponse = from_binary(&res).unwrap();

    (deps, env, acct_contract, value)
}

#[test]
fn test_proper_initialization() {
    let mut deps = mock_dependencies(&[]);
    let env = mock_env();
    let instantiate_msg = InstantiateMsg {
        registrar_contract: REGISTRAR_CONTRACT.to_string(),
        owner_sc: CHARITY_ADDR.to_string(),
        settings_controller: None,
    };
    let info = mock_info(AP_TEAM, &coins(100000, "earth"));
    let res = instantiate(deps.as_mut(), env, info, instantiate_msg).unwrap();
    assert_eq!(0, res.messages.len()); // no news is good news! :)
}

#[test]
fn test_update_endowment_settings() {
    let (mut deps, env, _acct_contract, endow_details) = create_endowment();

    let info = mock_info(&endow_details.owner.to_string(), &coins(100000, "earth"));
    // update the endowment "owner" & "kyc_donors_only"
    let msg = UpdateEndowmentSettingsMsg {
        id: CHARITY_ID,
        owner: Some(CHARITY_ADDR.to_string()),
        kyc_donors_only: false,
        whitelisted_beneficiaries: None,
        whitelisted_contributors: None,
        withdraw_before_maturity: None,
        maturity_time: None,
        strategies: None,
        locked_endowment_configs: None,
        rebalance: None,
        maturity_whitelist: None,
    };
    let res = execute(
        deps.as_mut(),
        env.clone(),
        info.clone(),
        ExecuteMsg::UpdateEndowmentSettings(msg),
    )
    .unwrap();
    assert_eq!(0, res.messages.len());

    // Not just anyone can update the Endowment's settings! Only Endowment owner can.
    let msg = UpdateEndowmentSettingsMsg {
        id: CHARITY_ID,
        owner: Some(CHARITY_ADDR.to_string()),
        whitelisted_beneficiaries: None,
        whitelisted_contributors: None,
        withdraw_before_maturity: None,
        maturity_time: None,
        strategies: None,
        locked_endowment_configs: None,
        rebalance: None,
        kyc_donors_only: true,
        maturity_whitelist: None,
    };
    let info = mock_info(PLEB, &coins(100000, "earth "));
    // This should fail with an error!
    let err = execute(
        deps.as_mut(),
        env.clone(),
        info,
        ExecuteMsg::UpdateEndowmentSettings(msg),
    )
    .unwrap_err();
    assert_eq!(err, ContractError::Unauthorized {});
}

#[test]
fn test_update_endowment_status() {
    let (mut deps, env, _acct_contract, _endow_details) = create_endowment();

    // Fail to update the endowment status since caller is not config owner
    let update_endowment_status_msg = UpdateEndowmentStatusMsg {
        endowment_id: CHARITY_ID,
        status: 1,
        beneficiary: None,
    };
    let info = mock_info("non-registrar", &[]);
    let err = execute(
        deps.as_mut(),
        env.clone(),
        info,
        ExecuteMsg::UpdateEndowmentStatus(update_endowment_status_msg.clone()),
    )
    .unwrap_err();
    assert_eq!(err, ContractError::Unauthorized {});

    let info = mock_info(AP_TEAM, &[]);
    let res = execute(
        deps.as_mut(),
        env.clone(),
        info,
        ExecuteMsg::UpdateEndowmentStatus(update_endowment_status_msg),
    )
    .unwrap();
    assert_eq!(0, res.attributes.len());

    // Check the update status
    let res = query(
        deps.as_ref(),
        env.clone(),
        QueryMsg::Endowment { id: CHARITY_ID },
    )
    .unwrap();
    let endow: EndowmentDetailsResponse = from_binary(&res).unwrap();
    assert_eq!(endow.deposit_approved, true);
    assert_eq!(endow.withdraw_approved, true);
}

#[test]
fn test_change_registrar_contract() {
    let (mut deps, env, _acct_contract, _endow_details) = create_endowment();

    // change the owner to some pleb
    let info = mock_info(REGISTRAR_CONTRACT, &coins(100000, "earth"));
    let msg = UpdateConfigMsg {
        settings_controller: None,
        new_registrar: PLEB.to_string(),
        max_general_category_id: 2 as u8,
    };
    let res = execute(
        deps.as_mut(),
        env.clone(),
        info,
        ExecuteMsg::UpdateConfig(msg),
    )
    .unwrap();
    assert_eq!(0, res.messages.len());

    // check changes saved and can be recalled
    let res = query(deps.as_ref(), env.clone(), QueryMsg::Config {}).unwrap();
    let value: ConfigResponse = from_binary(&res).unwrap();
    assert_eq!(PLEB, value.registrar_contract);

    // Original contract owner should not be able to update the registrar now
    let msg = UpdateConfigMsg {
        settings_controller: None,
        new_registrar: PLEB.to_string(),
        max_general_category_id: 100 as u8,
    };
    let msg = ExecuteMsg::UpdateConfig(msg);
    let info = mock_info(AP_TEAM, &coins(100000, "earth "));
    // This should fail with an error!
    let err = execute(deps.as_mut(), env, info, msg).unwrap_err();
    assert_eq!(err, ContractError::Unauthorized {});
}

#[test]
fn test_change_admin() {
    let (mut deps, env, _acct_contract, _endow_details) = create_endowment();

    // change the admin to some pleb
    let info = mock_info(AP_TEAM, &coins(100000, "earth"));
    let res = execute(
        deps.as_mut(),
        env.clone(),
        info.clone(),
        ExecuteMsg::UpdateOwner {
            new_owner: PLEB.to_string(),
        },
    )
    .unwrap();
    assert_eq!(0, res.messages.len());

    // check changes saved and can be recalled
    let res = query(deps.as_ref(), env.clone(), QueryMsg::Config {}).unwrap();
    let value: ConfigResponse = from_binary(&res).unwrap();
    assert_eq!(PLEB, value.owner);

    // Original owner should not be able to update the configs now
    let msg = ExecuteMsg::UpdateOwner {
        new_owner: CHARITY_ADDR.to_string(),
    };
    let info = mock_info(AP_TEAM, &coins(100000, "earth "));
    // This should fail with an error!
    let err = execute(deps.as_mut(), env, info, msg).unwrap_err();
    assert_eq!(err, ContractError::Unauthorized {});
}

#[test]
fn test_update_strategy() {
    let (mut deps, env, _acct_contract, endow_details) = create_endowment();

    // sum of the invested strategy components percentages is over 100%
    let msg = ExecuteMsg::UpdateStrategies {
        id: CHARITY_ID,
        acct_type: AccountType::Locked,
        strategies: vec![
            Strategy {
                vault: "cash_strategy_component_addr".to_string(),
                percentage: Decimal::percent(30),
            },
            Strategy {
                vault: "tech_strategy_component_addr".to_string(),
                percentage: Decimal::percent(50),
            },
        ],
    };

    let info = mock_info(&endow_details.owner.to_string(), &coins(100000, "earth"));
    let err = execute(deps.as_mut(), env.clone(), info, msg).unwrap_err();
    assert_eq!(err, ContractError::InvalidInputs {});

    // sum of the invested strategy components percentages is over 100%
    let msg = ExecuteMsg::UpdateStrategies {
        id: CHARITY_ID,
        acct_type: AccountType::Locked,
        strategies: vec![
            Strategy {
                vault: "vault".to_string(),
                percentage: Decimal::percent(30),
            },
            Strategy {
                vault: "tech_strategy_component_addr".to_string(),
                percentage: Decimal::percent(80),
            },
        ],
    };

    let info = mock_info(&endow_details.owner.to_string(), &coins(100000, "earth"));
    let err = execute(deps.as_mut(), env.clone(), info, msg).unwrap_err();
    assert_eq!(err, ContractError::InvalidStrategyAllocation {});

    // duplicated vaults passed
    let msg = ExecuteMsg::UpdateStrategies {
        id: CHARITY_ID,
        acct_type: AccountType::Locked,
        strategies: vec![
            Strategy {
                vault: "vault".to_string(),
                percentage: Decimal::percent(40),
            },
            Strategy {
                vault: "tech_strategy_component_addr".to_string(),
                percentage: Decimal::percent(20),
            },
            Strategy {
                vault: "tech_strategy_component_addr".to_string(),
                percentage: Decimal::percent(40),
            },
        ],
    };

    let info = mock_info(&endow_details.owner.to_string(), &coins(100000, "earth"));
    let err = execute(deps.as_mut(), env.clone(), info, msg).unwrap_err();
    assert_eq!(err, ContractError::StrategyComponentsNotUnique {});

    let msg = ExecuteMsg::UpdateStrategies {
        id: CHARITY_ID,
        acct_type: AccountType::Locked,
        strategies: vec![
            Strategy {
                vault: "vault".to_string(),
                percentage: Decimal::percent(40),
            },
            Strategy {
                vault: "tech_strategy_component_addr".to_string(),
                percentage: Decimal::percent(60),
            },
        ],
    };
    let info = mock_info(&endow_details.owner.to_string(), &coins(100000, "earth"));
    let res = execute(deps.as_mut(), env.clone(), info, msg).unwrap();
    assert_eq!(0, res.messages.len());

    let msg = ExecuteMsg::UpdateStrategies {
        id: CHARITY_ID,
        acct_type: AccountType::Locked,
        strategies: vec![
            Strategy {
                vault: "cash_strategy_component_addr".to_string(),
                percentage: Decimal::percent(40),
            },
            Strategy {
                vault: "tech_strategy_component_addr".to_string(),
                percentage: Decimal::percent(60),
            },
        ],
    };
    let info = mock_info(PLEB, &coins(100000, "earth"));
    let err = execute(deps.as_mut(), env.clone(), info, msg).unwrap_err();
    assert_eq!(err, ContractError::Unauthorized {});

    // Succeed to update the strategies
    let msg = ExecuteMsg::UpdateStrategies {
        id: CHARITY_ID,
        acct_type: AccountType::Locked,
        strategies: vec![Strategy {
            vault: "tech_strategy_component_addr".to_string(),
            percentage: Decimal::percent(100),
        }],
    };
    let info = mock_info(CHARITY_ADDR, &coins(100000, "earth"));
    let _res = execute(deps.as_mut(), env.clone(), info, msg).unwrap();

    // Check the strategies
    let res = query(
        deps.as_ref(),
        mock_env(),
        QueryMsg::Endowment { id: CHARITY_ID },
    )
    .unwrap();
    let endowment: EndowmentDetailsResponse = from_binary(&res).unwrap();
    assert_eq!(endowment.strategies.locked.len(), 1);
    assert_eq!(
        endowment.strategies.locked,
        vec![StrategyComponent {
            vault: "tech_strategy_component_addr".to_string(),
            percentage: Decimal::percent(100),
        }]
    );
    assert_eq!(endowment.strategies.liquid.len(), 0);
    assert_eq!(endowment.copycat_strategy, None);
}

#[test]
fn test_update_endowment_profile() {
    let (mut deps, env, _acct_contract, endow_details) = create_endowment();
    let msg = UpdateProfileMsg {
        id: CHARITY_ID,
        name: None,
        overview: Some("Test Endowment is for just testing".to_string()),
        categories: Some(Categories {
            sdgs: vec![1],
            general: vec![],
        }),
        tier: Some(2_u8),
        logo: Some("".to_string()),
        image: Some("".to_string()),
        url: None,
        registration_number: None,
        country_of_origin: Some("UK".to_string()),
        street_address: Some("Some road".to_string()),
        contact_email: None,
        facebook: None,
        twitter: None,
        linkedin: None,
        number_of_employees: None,
        average_annual_budget: None,
        annual_revenue: None,
        charity_navigator_rating: None,
        endow_type: None,
    };

    // Not just anyone can update the Endowment's profile! Only Endowment owner or Config owner can.
    let info = mock_info(PLEB, &[]);
    // This should fail with an error!
    let err = execute(
        deps.as_mut(),
        env.clone(),
        info,
        ExecuteMsg::UpdateProfile(msg.clone()),
    )
    .unwrap_err();
    assert_eq!(err, ContractError::Unauthorized {});

    // Endowment owner can update the profile
    let info = mock_info(&endow_details.owner.to_string(), &[]);
    // This should succeed!
    let res = execute(
        deps.as_mut(),
        env.clone(),
        info,
        ExecuteMsg::UpdateProfile(msg.clone()),
    )
    .unwrap();
    assert_eq!(res.attributes, vec![attr("action", "update_profile"),]);
    assert_eq!(res.messages.len(), 0);

    let res = query(
        deps.as_ref(),
        env.clone(),
        QueryMsg::GetProfile { id: CHARITY_ID },
    )
    .unwrap();
    let value: ProfileResponse = from_binary(&res).unwrap();
    assert_eq!(
        value.overview,
        "Test Endowment is for just testing".to_string()
    );
    assert_eq!(value.categories.sdgs.len(), 1);
    assert_eq!(value.tier, Some(3));

    // Config owner can update certain profile
    let info = mock_info(AP_TEAM, &[]);
    // This should succeed!
    let _res = execute(
        deps.as_mut(),
        env.clone(),
        info,
        ExecuteMsg::UpdateProfile(msg.clone()),
    )
    .unwrap();

    let res = query(
        deps.as_ref(),
        env.clone(),
        QueryMsg::GetProfile { id: CHARITY_ID },
    )
    .unwrap();
    let value: ProfileResponse = from_binary(&res).unwrap();
    assert_eq!(value.tier.unwrap(), 2);
}

#[test]
fn test_donate() {
    let (mut deps, env, _acct_contract, endow_details) = create_endowment();

    // Update the Endowment status
    let info = mock_info(AP_TEAM, &[]);
    let update_status_msg = ExecuteMsg::UpdateEndowmentStatus(UpdateEndowmentStatusMsg {
        endowment_id: CHARITY_ID,
        status: 1,
        beneficiary: None,
    });
    let _res = execute(deps.as_mut(), env.clone(), info, update_status_msg).unwrap();

    // Try the "Deposit" w/o "Auto Invest" turned on. No Vault deposits should take place.
    let donation_amt = 200_u128;
    let info = mock_info(DEPOSITOR, &coins(donation_amt, "ujuno"));
    let deposit_msg = ExecuteMsg::Deposit(DepositMsg {
        id: CHARITY_ID,
        locked_percentage: Decimal::percent(50),
        liquid_percentage: Decimal::percent(50),
    });
    let res = execute(deps.as_mut(), env.clone(), info, deposit_msg).unwrap();

    assert_eq!(0, res.messages.len());

    // Check the "STATE" for "transactions" field
    let query_res = query(
        deps.as_ref(),
        env.clone(),
        QueryMsg::State { id: CHARITY_ID },
    )
    .unwrap();
    let state: StateResponse = from_binary(&query_res).unwrap();
    assert_eq!(state.donations_received.locked.u128(), donation_amt / 2);
    assert_eq!(state.donations_received.liquid.u128(), donation_amt / 2);

    // Update the Endowment settings to enable onward vault deposits
    let info = mock_info(&endow_details.owner.to_string(), &coins(100000, "earth"));
    let _vaults_res = execute(
        deps.as_mut(),
        env.clone(),
        info.clone(),
        ExecuteMsg::UpdateStrategies {
            id: CHARITY_ID,
            acct_type: AccountType::Locked,
            strategies: [
                Strategy {
                    vault: "tech_strategy_component_addr".to_string(),
                    percentage: Decimal::percent(40),
                },
                Strategy {
                    vault: "vault".to_string(),
                    percentage: Decimal::percent(40),
                },
            ]
            .to_vec(),
        },
    )
    .unwrap();
    assert_eq!(0, res.messages.len());

    let res = query(
        deps.as_ref(),
        env.clone(),
        QueryMsg::Endowment { id: CHARITY_ID },
    )
    .unwrap();
    let endow: EndowmentDetailsResponse = from_binary(&res).unwrap();
    assert_eq!(2, endow.strategies.locked.len());

    // Try the "Deposit" w/ "Auto Invest" turned on. Two Vault deposits should now take place.
    let donation_amt = 200_u128;
    let info = mock_info(DEPOSITOR, &coins(donation_amt, "ujuno"));
    let deposit_msg = ExecuteMsg::Deposit(DepositMsg {
        id: CHARITY_ID,
        locked_percentage: Decimal::percent(50),
        liquid_percentage: Decimal::percent(50),
    });
    let res = execute(deps.as_mut(), env.clone(), info, deposit_msg).unwrap();

    assert_eq!(res.messages.len(), 2);
}

#[test]
fn test_deposit_cw20() {
    let (mut deps, env, _acct_contract, _endow_details) = create_endowment();

    // Update the Endowment status
    let info = mock_info(AP_TEAM, &[]);
    let update_status_msg = ExecuteMsg::UpdateEndowmentStatus(UpdateEndowmentStatusMsg {
        endowment_id: CHARITY_ID,
        status: 1,
        beneficiary: None,
    });
    let _res = execute(deps.as_mut(), env.clone(), info, update_status_msg).unwrap();

    // Try the "Deposit"
    let donation_amt = 200_u128;
    let info = mock_info("test-cw20", &[]);
    let deposit_msg = ExecuteMsg::Deposit(DepositMsg {
        id: CHARITY_ID,
        locked_percentage: Decimal::percent(50),
        liquid_percentage: Decimal::percent(50),
    });
    let msg = ExecuteMsg::Receive(Cw20ReceiveMsg {
        sender: DEPOSITOR.to_string(),
        amount: Uint128::from(donation_amt),
        msg: to_binary(&deposit_msg).unwrap(),
    });
    let res = execute(deps.as_mut(), env.clone(), info, msg).unwrap();

    assert_eq!(0, res.messages.len());
}

#[test]
fn test_withdraw() {
    let (mut deps, env, _acct_contract, endow_details) = create_endowment();

    // Update the Endowment status
    let info = mock_info(AP_TEAM, &[]);
    let update_status_msg = ExecuteMsg::UpdateEndowmentStatus(UpdateEndowmentStatusMsg {
        endowment_id: CHARITY_ID,
        status: 1,
        beneficiary: None,
    });
    let _res = execute(deps.as_mut(), env.clone(), info, update_status_msg).unwrap();

    // Try the "Deposit"
    let donation_amt = 200_u128;
    let info = mock_info(DEPOSITOR, &coins(donation_amt, "ujuno"));
    let deposit_msg = ExecuteMsg::Deposit(DepositMsg {
        id: CHARITY_ID,
        locked_percentage: Decimal::percent(50),
        liquid_percentage: Decimal::percent(50),
    });
    let _res = execute(deps.as_mut(), env.clone(), info, deposit_msg).unwrap();

    // Try the "Withdraw"
    let info = mock_info(&endow_details.owner.to_string(), &[]);
    let withdraw_msg = ExecuteMsg::Withdraw {
        id: CHARITY_ID,
        acct_type: AccountType::Liquid,
        beneficiary: "beneficiary".to_string(),
        assets: vec![Asset {
            info: AssetInfo::Native("ujuno".to_string()),
            amount: Uint128::from(100_u128),
        }],
    };
    let res = execute(deps.as_mut(), env.clone(), info, withdraw_msg).unwrap();
    assert_eq!(res.messages.len(), 1);
}

#[test]
fn test_withdraw_liquid() {
    let (mut deps, env, _acct_contract, endow_details) = create_endowment();

    // Update the Endowment status
    let info = mock_info(AP_TEAM, &[]);
    let update_status_msg = ExecuteMsg::UpdateEndowmentStatus(UpdateEndowmentStatusMsg {
        endowment_id: CHARITY_ID,
        status: 1,
        beneficiary: None,
    });
    let _res = execute(deps.as_mut(), env.clone(), info, update_status_msg).unwrap();

    // Try the "Deposit"
    let donation_amt = 200_u128;
    let info = mock_info(DEPOSITOR, &coins(donation_amt, "ujuno"));
    let deposit_msg = ExecuteMsg::Deposit(DepositMsg {
        id: CHARITY_ID,
        locked_percentage: Decimal::percent(50),
        liquid_percentage: Decimal::percent(50),
    });
    let _res = execute(deps.as_mut(), env.clone(), info, deposit_msg).unwrap();

    // Try the "WithdrawLiquid"
    // Fails since the amount is too big
    let info = mock_info(&endow_details.owner.to_string(), &[]);
    let withdraw_liquid_msg = ExecuteMsg::Withdraw {
        id: CHARITY_ID,
        acct_type: AccountType::Liquid,
        beneficiary: "beneficiary".to_string(),
        assets: vec![Asset {
            info: AssetInfo::Native("ujuno".to_string()),
            amount: Uint128::from(1000_u128),
        }],
    };
    let err = execute(deps.as_mut(), env.clone(), info, withdraw_liquid_msg).unwrap_err();
    assert_eq!(err, ContractError::InsufficientFunds {});

    // Succeed to withdraw liquid amount
    let info = mock_info(&endow_details.owner.to_string(), &[]);
    let withdraw_liquid_msg = ExecuteMsg::Withdraw {
        id: CHARITY_ID,
        acct_type: AccountType::Liquid,
        beneficiary: "beneficiary".to_string(),
        assets: vec![Asset {
            info: AssetInfo::Native("ujuno".to_string()),
            amount: Uint128::from(10_u128),
        }],
    };
    let res = execute(deps.as_mut(), env.clone(), info, withdraw_liquid_msg).unwrap();
    assert_eq!(1, res.messages.len());
}

#[test]
fn test_vault_receipt() {
    let (mut deps, env, _acct_contract, endow_details) = create_endowment();

    // Update the Endowment status to APPROVED
    let info = mock_info(AP_TEAM, &[]);
    let update_status_msg = ExecuteMsg::UpdateEndowmentStatus(UpdateEndowmentStatusMsg {
        endowment_id: CHARITY_ID,
        status: 1,
        beneficiary: None,
    });
    let _res = execute(deps.as_mut(), env.clone(), info, update_status_msg).unwrap();

    // Try to run "vault_receipt"
    // Fails since no funds
    let info = mock_info("vault", &[]);
    let err = execute(
        deps.as_mut(),
        env.clone(),
        info,
        ExecuteMsg::VaultReceipt {
            id: CHARITY_ID,
            acct_type: AccountType::Locked,
        },
    )
    .unwrap_err();
    assert_eq!(err, ContractError::InvalidCoinsDeposited {});

    // Success, but no messages since "config.pending_redemptions == None"
    let info = mock_info(
        "vault",
        &[Coin {
            denom: "ujuno".to_string(),
            amount: Uint128::from(100_u128),
        }],
    );
    let res = execute(
        deps.as_mut(),
        env.clone(),
        info,
        ExecuteMsg::VaultReceipt {
            id: CHARITY_ID,
            acct_type: AccountType::Locked,
        },
    )
    .unwrap();
    assert_eq!(0, res.messages.len());

    // Should fail if we try to assign a vault with an acct_type that is different from the Endow acct_type
    let msg = ExecuteMsg::UpdateStrategies {
        id: CHARITY_ID,
        acct_type: AccountType::Locked,
        strategies: vec![
            Strategy {
                vault: "cash_strategy_component_addr".to_string(), // THIS IS A LIQUID ACCOUNT VAULT!
                percentage: Decimal::percent(40),
            },
            Strategy {
                vault: "tech_strategy_component_addr".to_string(),
                percentage: Decimal::percent(60),
            },
        ],
    };
    let info = mock_info(&endow_details.owner.to_string(), &coins(100000, "earth"));
    let _res = execute(deps.as_mut(), env.clone(), info, msg).unwrap_err();

    let msg = ExecuteMsg::UpdateStrategies {
        id: CHARITY_ID,
        acct_type: AccountType::Locked,
        strategies: vec![
            Strategy {
                vault: "vault".to_string(),
                percentage: Decimal::percent(40),
            },
            Strategy {
                vault: "tech_strategy_component_addr".to_string(),
                percentage: Decimal::percent(60),
            },
        ],
    };
    let info = mock_info(&endow_details.owner.to_string(), &coins(100000, "earth"));
    let _res = execute(deps.as_mut(), env.clone(), info, msg).unwrap();
    let res = query(
        deps.as_ref(),
        env.clone(),
        QueryMsg::Endowment { id: CHARITY_ID },
    )
    .unwrap();
    let endow: EndowmentDetailsResponse = from_binary(&res).unwrap();
    assert_eq!(2, endow.strategies.locked.len());

    // Success, check if the "config.redemptions" is decreased
    let info = mock_info(
        "vault",
        &[Coin {
            denom: "ujuno".to_string(),
            amount: Uint128::from(100_u128),
        }],
    );
    let res = execute(
        deps.as_mut(),
        env.clone(),
        info,
        ExecuteMsg::VaultReceipt {
            id: CHARITY_ID,
            acct_type: AccountType::Locked,
        },
    )
    .unwrap();
    assert_eq!(0, res.messages.len());

    let res = query(
        deps.as_ref(),
        env.clone(),
        QueryMsg::Endowment { id: CHARITY_ID },
    )
    .unwrap();
    let endow: EndowmentDetailsResponse = from_binary(&res).unwrap();
    assert_eq!(0, endow.pending_redemptions);
}

#[test]
fn test_close_endowment() {
    let (mut deps, env, acct_contract, _endow_details) = create_endowment();

    // Update the Endowment status
    let info = mock_info(AP_TEAM, &[]);
    let update_status_msg = ExecuteMsg::UpdateEndowmentStatus(UpdateEndowmentStatusMsg {
        endowment_id: CHARITY_ID,
        status: 1,
        beneficiary: None,
    });
    let _res = execute(deps.as_mut(), env.clone(), info, update_status_msg).unwrap();

    // confirm we have true for deposit and withdraw
    let res = query(
        deps.as_ref(),
        env.clone(),
        QueryMsg::Endowment { id: CHARITY_ID },
    )
    .unwrap();
    let endow: EndowmentDetailsResponse = from_binary(&res).unwrap();
    assert_eq!(endow.withdraw_approved, true);
    assert_eq!(endow.deposit_approved, true);

    // Fails since external address / non-accounts contract calls the entry
    let info = mock_info(AP_TEAM, &[]);
    let err = execute(
        deps.as_mut(),
        env.clone(),
        info,
        ExecuteMsg::CloseEndowment {
            id: CHARITY_ID,
            beneficiary: Beneficiary::Wallet {
                address: CHARITY_ADDR.to_string(),
            },
        },
    )
    .unwrap_err();
    assert_eq!(err, ContractError::Unauthorized {});

    // Success
    let info = mock_info(&acct_contract, &[]);
    let res = execute(
        deps.as_mut(),
        env.clone(),
        info,
        ExecuteMsg::CloseEndowment {
            id: CHARITY_ID,
            beneficiary: Beneficiary::Wallet {
                address: CHARITY_ADDR.to_string(),
            },
        },
    )
    .unwrap();
    assert_eq!(0, res.messages.len());

    // Check the config & state
    let res = query(
        deps.as_ref(),
        env.clone(),
        QueryMsg::Endowment { id: CHARITY_ID },
    )
    .unwrap();
    let endow: EndowmentDetailsResponse = from_binary(&res).unwrap();
    assert_eq!(endow.withdraw_approved, true);
    assert_eq!(endow.deposit_approved, false);
    assert_eq!(endow.pending_redemptions, 0);

    let res = query(
        deps.as_ref(),
        env.clone(),
        QueryMsg::State { id: CHARITY_ID },
    )
    .unwrap();
    let state: StateResponse = from_binary(&res).unwrap();
    assert_eq!(state.closing_endowment, true);
    assert_eq!(
        state.closing_beneficiary,
        Some(Beneficiary::Wallet {
            address: CHARITY_ADDR.to_string()
        })
    );
}

#[test]
fn test_copycat_strategies() {
    let TEST_ENDOWMENT_ID = 2_u32;

<<<<<<< HEAD
    let (mut deps, env, _acct_contract, _endow_details) = create_endowment();
=======
    let (mut deps, env, _acct_contract, endow_details) = create_endowment();
>>>>>>> 468d9b83

    // Create one more endowment for tests
    let profile: Profile = Profile {
        name: "Test Endowment".to_string(),
        overview: "Endowment to power an amazing charity".to_string(),
        categories: Categories {
            sdgs: vec![2],
            general: vec![],
        },
        tier: Some(3),
        logo: Some("Some fancy logo".to_string()),
        image: Some("Nice banner image".to_string()),
        url: Some("nice-charity.org".to_string()),
        registration_number: Some("1234567".to_string()),
        country_of_origin: Some("GB".to_string()),
        street_address: Some("10 Downing St".to_string()),
        contact_email: Some("admin@nice-charity.org".to_string()),
        social_media_urls: SocialMedialUrls {
            facebook: None,
            twitter: Some("https://twitter.com/nice-charity".to_string()),
            linkedin: None,
        },
        number_of_employees: Some(10),
        average_annual_budget: Some("1 Million Pounds".to_string()),
        annual_revenue: Some("Not enough".to_string()),
        charity_navigator_rating: None,
        endow_type: EndowmentType::Normal,
    };

    let create_endowment_msg = CreateEndowmentMsg {
        owner: CHARITY_ADDR.to_string(),
        withdraw_before_maturity: false,
<<<<<<< HEAD
        maturity_time: Some(1000_u64),
=======
        maturity_time: None,
        maturity_height: None,
>>>>>>> 468d9b83
        profile: profile,
        cw4_members: vec![],
        kyc_donors_only: true,
        cw3_threshold: Threshold::AbsolutePercentage {
            percentage: Decimal::percent(10),
        },
        cw3_max_voting_period: 60,
<<<<<<< HEAD
        whitelisted_beneficiaries: vec![],
        whitelisted_contributors: vec![],
        split_max: Decimal::one(),
        split_min: Decimal::zero(),
        split_default: Decimal::default(),
        earnings_fee: None,
        withdraw_fee: None,
        deposit_fee: None,
        aum_fee: None,
        dao: None,
=======
>>>>>>> 468d9b83
        proposal_link: None,
    };
    let info = mock_info(CHARITY_ADDR, &coins(100000, "earth"));
    let _ = execute(
        deps.as_mut(),
        env.clone(),
        info,
        ExecuteMsg::CreateEndowment(create_endowment_msg),
    )
    .unwrap();

    // Fail to copycat the strategy since unauthorized call
    let info = mock_info("anyone", &[]);
    let msg = ExecuteMsg::CopycatStrategies {
        id: TEST_ENDOWMENT_ID,
        acct_type: AccountType::Locked,
        id_to_copy: CHARITY_ID,
    };
    let err = execute(deps.as_mut(), mock_env(), info, msg).unwrap_err();
    assert_eq!(err, ContractError::Unauthorized {});

    // Fail to copycat the strategies since stratgies to be copied are empty
    let info = mock_info(CHARITY_ADDR, &[]);
    let msg = ExecuteMsg::CopycatStrategies {
        id: TEST_ENDOWMENT_ID,
        acct_type: AccountType::Locked,
        id_to_copy: CHARITY_ID,
    };
    let err = execute(deps.as_mut(), mock_env(), info, msg).unwrap_err();
    assert_eq!(
        err,
        ContractError::Std(StdError::GenericErr {
            msg: "Attempting to copy an endowment with no set strategy for that account type"
                .to_string(),
        })
    );

    // Suceed to copycat the strategies
    // First, update the strategies for CHARITY_ID endowment
    let msg = ExecuteMsg::UpdateStrategies {
        id: CHARITY_ID,
        acct_type: AccountType::Locked,
        strategies: vec![Strategy {
            vault: "tech_strategy_component_addr".to_string(),
            percentage: Decimal::percent(100),
        }],
    };
    let info = mock_info(CHARITY_ADDR, &coins(100000, "earth"));
    let _ = execute(deps.as_mut(), env.clone(), info, msg).unwrap();

    // Try to copycat the strategies
    let info = mock_info(CHARITY_ADDR, &[]);
    let msg = ExecuteMsg::CopycatStrategies {
        id: TEST_ENDOWMENT_ID,
        acct_type: AccountType::Locked,
        id_to_copy: CHARITY_ID,
    };
    let _res = execute(deps.as_mut(), mock_env(), info, msg).unwrap();

    // Check the result
    let res = query(
        deps.as_ref(),
        mock_env(),
        QueryMsg::Endowment {
            id: TEST_ENDOWMENT_ID,
        },
    )
    .unwrap();
    let endow_detail: EndowmentDetailsResponse = from_binary(&res).unwrap();
    assert_eq!(endow_detail.copycat_strategy, Some(CHARITY_ID));
}

#[test]
fn test_swap_token() {
    let (mut deps, env, _acct_contract, endow_details) = create_endowment();

    // Should deposit some funds before swap operation
    execute(
        deps.as_mut(),
        mock_env(),
        mock_info("anyone", &coins(1000000000_u128, "ujuno")),
        ExecuteMsg::Deposit(DepositMsg {
            id: CHARITY_ID,
            locked_percentage: Decimal::percent(100),
            liquid_percentage: Decimal::percent(0),
        }),
    )
    .unwrap();

    // Fail to swap token since non-authorized call
    let info = mock_info("anyone", &[]);
    let err = execute(
        deps.as_mut(),
        mock_env(),
        info,
        ExecuteMsg::SwapToken {
            id: CHARITY_ID,
            acct_type: AccountType::Locked,
            amount: Uint128::from(1000000_u128),
            operations: vec![],
        },
    )
    .unwrap_err();
    assert_eq!(err, ContractError::Unauthorized {});

    // Fail to swap token since no operations
    let info = mock_info(CHARITY_ADDR, &[]);
    let err = execute(
        deps.as_mut(),
        mock_env(),
        info,
        ExecuteMsg::SwapToken {
            id: CHARITY_ID,
            acct_type: AccountType::Locked,
            amount: Uint128::from(1000000_u128),
            operations: vec![],
        },
    )
    .unwrap_err();
    assert_eq!(err, ContractError::InvalidInputs {});

    // Fail to swap token since no amount
    let info = mock_info(CHARITY_ADDR, &[]);
    let err = execute(
        deps.as_mut(),
        mock_env(),
        info,
        ExecuteMsg::SwapToken {
            id: CHARITY_ID,
            acct_type: AccountType::Locked,
            amount: Uint128::zero(),
            operations: vec![SwapOperation::JunoSwap {
                offer_asset_info: AssetInfo::Native("ujuno".to_string()),
                ask_asset_info: AssetInfo::Cw20(Addr::unchecked("loop")),
            }],
        },
    )
    .unwrap_err();
    assert_eq!(err, ContractError::InvalidInputs {});

    // Succeed to swap token
    let info = mock_info(CHARITY_ADDR, &[]);
    let res = execute(
        deps.as_mut(),
        mock_env(),
        info,
        ExecuteMsg::SwapToken {
            id: CHARITY_ID,
            acct_type: AccountType::Locked,
            amount: Uint128::from(1000000_u128),
            operations: vec![SwapOperation::JunoSwap {
                offer_asset_info: AssetInfo::Native("ujuno".to_string()),
                ask_asset_info: AssetInfo::Cw20(Addr::unchecked("loop")),
            }],
        },
    )
    .unwrap();
    assert_eq!(res.messages.len(), 1);
}

#[test]
fn test_swap_receipt() {
    let (mut deps, env, _acct_contract, endow_details) = create_endowment();

    // Fail to swap receipt since non-authorized call
    let info = mock_info("anyone", &[]);
    let err = execute(
        deps.as_mut(),
        mock_env(),
        info,
        ExecuteMsg::SwapReceipt {
            id: CHARITY_ID,
            acct_type: AccountType::Locked,
            final_asset: Asset::native("ujuno", 1000000_u128),
        },
    )
    .unwrap_err();
    assert_eq!(err, ContractError::Unauthorized {});

    // Succeed to swap receipt & update the state
    let info = mock_info("swaps_router_addr", &[]);
    let _res = execute(
        deps.as_mut(),
        mock_env(),
        info,
        ExecuteMsg::SwapReceipt {
            id: CHARITY_ID,
            acct_type: AccountType::Locked,
            final_asset: Asset::native("ujuno", 1000000_u128),
        },
    )
    .unwrap();

    // Check the result(state.balances)
    let res = query(
        deps.as_ref(),
        mock_env(),
        QueryMsg::TokenAmount {
            id: CHARITY_ID,
            asset_info: AssetInfo::Native("ujuno".to_string()),
            acct_type: AccountType::Locked,
        },
    )
    .unwrap();
    let balance: Uint128 = from_binary(&res).unwrap();
    assert_eq!(balance, Uint128::from(1000000_u128));
}

#[test]
fn test_vaults_invest() {
    let (mut deps, env, _acct_contract, endow_details) = create_endowment();

    // Fail to invest to vaults since no endowment owner calls
    let info = mock_info("anyone", &[]);
    let err = execute(
        deps.as_mut(),
        mock_env(),
        info,
        ExecuteMsg::VaultsInvest {
            id: CHARITY_ID,
            acct_type: AccountType::Locked,
            vaults: vec![],
        },
    )
    .unwrap_err();
    assert_eq!(err, ContractError::Unauthorized {});

    // Fail to invest to vaults since vaults are empty
    let info = mock_info(CHARITY_ADDR, &[]);
    let err = execute(
        deps.as_mut(),
        mock_env(),
        info,
        ExecuteMsg::VaultsInvest {
            id: CHARITY_ID,
            acct_type: AccountType::Locked,
            vaults: vec![],
        },
    )
    .unwrap_err();
    assert_eq!(err, ContractError::InvalidInputs {});

    // Fail to invest to vaults since acct_type does not match
    let info = mock_info(CHARITY_ADDR, &[]);
    let err = execute(
        deps.as_mut(),
        mock_env(),
        info,
        ExecuteMsg::VaultsInvest {
            id: CHARITY_ID,
            acct_type: AccountType::Liquid,
            vaults: vec![(
                "vault".to_string(),
                Asset::native("input-denom", 1000000_u128),
            )],
        },
    )
    .unwrap_err();
    assert_eq!(
        err,
        ContractError::Std(StdError::GenericErr {
            msg: "Vault and Endowment AccountTypes do not match".to_string(),
        })
    );

    // Fail to invest to vaults since insufficient funds
    let info = mock_info(CHARITY_ADDR, &[]);
    let err = execute(
        deps.as_mut(),
        mock_env(),
        info,
        ExecuteMsg::VaultsInvest {
            id: CHARITY_ID,
            acct_type: AccountType::Locked,
            vaults: vec![(
                "vault".to_string(),
                Asset::native("input-denom", 1000000_u128),
            )],
        },
    )
    .unwrap_err();
    assert_eq!(err, ContractError::InsufficientFunds {});

    // Finally, succeed to do "vaults_invest"
    // first, need to update the "state.balances"
    let info = mock_info("swaps_router_addr", &[]);
    let _ = execute(
        deps.as_mut(),
        mock_env(),
        info,
        ExecuteMsg::SwapReceipt {
            id: CHARITY_ID,
            acct_type: AccountType::Locked,
            final_asset: Asset::native("input-denom", 1000000_u128),
        },
    )
    .unwrap();

    // succeed to "vaults_invest"
    let info = mock_info(CHARITY_ADDR, &[]);
    let _res = execute(
        deps.as_mut(),
        mock_env(),
        info,
        ExecuteMsg::VaultsInvest {
            id: CHARITY_ID,
            acct_type: AccountType::Locked,
            vaults: vec![(
                "vault".to_string(),
                Asset::native("input-denom", 300000_u128),
            )],
        },
    )
    .unwrap();

    // Check the result(state.balances)
    let res = query(
        deps.as_ref(),
        mock_env(),
        QueryMsg::TokenAmount {
            id: CHARITY_ID,
            asset_info: AssetInfo::Native("input-denom".to_string()),
            acct_type: AccountType::Locked,
        },
    )
    .unwrap();
    let balance: Uint128 = from_binary(&res).unwrap();
    assert_eq!(balance, Uint128::from(1000000_u128 - 300000_u128));
}

#[test]
fn test_vaults_redeem() {
    let (mut deps, env, _acct_contract, endow_details) = create_endowment();

    // Fail to redeem vaults since no endowment owner calls
    let info = mock_info("anyone", &[]);
    let err = execute(
        deps.as_mut(),
        mock_env(),
        info,
        ExecuteMsg::VaultsRedeem {
            id: CHARITY_ID,
            acct_type: AccountType::Locked,
            vaults: vec![("vault".to_string(), Uint128::from(1000000_u128))],
        },
    )
    .unwrap_err();
    assert_eq!(err, ContractError::Unauthorized {});

    // Fail to redeem vaults since vaults are empty
    let info = mock_info(CHARITY_ADDR, &[]);
    let err = execute(
        deps.as_mut(),
        mock_env(),
        info,
        ExecuteMsg::VaultsRedeem {
            id: CHARITY_ID,
            acct_type: AccountType::Locked,
            vaults: vec![],
        },
    )
    .unwrap_err();
    assert_eq!(err, ContractError::InvalidInputs {});

    // Fail to invest to vaults since acct_type does not match
    let info = mock_info(CHARITY_ADDR, &[]);
    let err = execute(
        deps.as_mut(),
        mock_env(),
        info,
        ExecuteMsg::VaultsRedeem {
            id: CHARITY_ID,
            acct_type: AccountType::Liquid,
            vaults: vec![("vault".to_string(), Uint128::from(1000000_u128))],
        },
    )
    .unwrap_err();
    assert_eq!(
        err,
        ContractError::Std(StdError::GenericErr {
            msg: "Vault and Endowment AccountTypes do not match".to_string(),
        })
    );

    // Fail to invest to vaults since insufficient funds
    let info = mock_info(CHARITY_ADDR, &[]);
    let err = execute(
        deps.as_mut(),
        mock_env(),
        info,
        ExecuteMsg::VaultsRedeem {
            id: CHARITY_ID,
            acct_type: AccountType::Locked,
            vaults: vec![("vault".to_string(), Uint128::from(2000000_u128))],
        },
    )
    .unwrap_err();
    assert_eq!(err, ContractError::BalanceTooSmall {});

    // Succeed to invest to vaults
    let info = mock_info(CHARITY_ADDR, &[]);
    let res = execute(
        deps.as_mut(),
        mock_env(),
        info,
        ExecuteMsg::VaultsRedeem {
            id: CHARITY_ID,
            acct_type: AccountType::Locked,
            vaults: vec![("vault".to_string(), Uint128::from(100000_u128))],
        },
    )
    .unwrap();
    assert_eq!(res.messages.len(), 1);
}

#[test]
fn test_reinvest_to_locked() {
    let (mut deps, env, _acct_contract, endow_details) = create_endowment();

    // Fail to invest to locked since no endowment owner calls
    let info = mock_info("anyone", &[]);
    let err = execute(
        deps.as_mut(),
        mock_env(),
        info,
        ExecuteMsg::ReinvestToLocked {
            id: CHARITY_ID,
            amount: Uint128::from(1000000_u128),
            vault_addr: "vault".to_string(),
        },
    )
    .unwrap_err();
    assert_eq!(err, ContractError::Unauthorized {});

    // Fail to invest to locked since no amount
    let info = mock_info(CHARITY_ADDR, &[]);
    let err = execute(
        deps.as_mut(),
        mock_env(),
        info,
        ExecuteMsg::ReinvestToLocked {
            id: CHARITY_ID,
            amount: Uint128::zero(),
            vault_addr: "vault".to_string(),
        },
    )
    .unwrap_err();
    assert_eq!(err, ContractError::InvalidInputs {});

    // Fail to invest to locked since acct_type does not match
    let info = mock_info(CHARITY_ADDR, &[]);
    let err = execute(
        deps.as_mut(),
        mock_env(),
        info,
        ExecuteMsg::ReinvestToLocked {
            id: CHARITY_ID,
            amount: Uint128::zero(),
            vault_addr: "vault".to_string(),
        },
    )
    .unwrap_err();
    assert_eq!(err, ContractError::InvalidInputs {});

    // Finally, succeed to reinvest to locked vault
    let info = mock_info(CHARITY_ADDR, &[]);
    let res = execute(
        deps.as_mut(),
        mock_env(),
        info,
        ExecuteMsg::ReinvestToLocked {
            id: CHARITY_ID,
            amount: Uint128::from(1000000_u128),
            vault_addr: "liquid-vault".to_string(),
        },
    )
    .unwrap();
    assert_eq!(res.messages.len(), 1);
}

#[test]
fn test_distribute_to_beneficiary() {
    let (mut deps, env, _acct_contract, endow_details) = create_endowment();

    // Only contract itself can call this entry. In other words, it is internal entry.
    let info = mock_info("anyone", &[]);
    let err = execute(
        deps.as_mut(),
        mock_env(),
        info,
        ExecuteMsg::DistributeToBeneficiary { id: CHARITY_ID },
    )
    .unwrap_err();
    assert_eq!(err, ContractError::Unauthorized {});

    // Since "state.closing_beneficiary" is None, it just defaults the "state.balances".
    let info = mock_info(MOCK_CONTRACT_ADDR, &[]);
    let _ = execute(
        deps.as_mut(),
        mock_env(),
        info,
        ExecuteMsg::DistributeToBeneficiary { id: CHARITY_ID },
    )
    .unwrap();

    // Set the "closing_beneficiary" for the tests
    let info = mock_info(MOCK_CONTRACT_ADDR, &[]);
    let _ = execute(
        deps.as_mut(),
        mock_env(),
        info,
        ExecuteMsg::CloseEndowment {
            id: CHARITY_ID,
            beneficiary: Beneficiary::Wallet {
                address: CHARITY_ADDR.to_string(),
            },
        },
    )
    .unwrap();
    let res = query(
        deps.as_ref(),
        mock_env(),
        QueryMsg::State { id: CHARITY_ID },
    )
    .unwrap();
    let state: StateResponse = from_binary(&res).unwrap();
    assert_eq!(
        state.closing_beneficiary,
        Some(Beneficiary::Wallet {
            address: CHARITY_ADDR.to_string()
        })
    );

    // Succeed to distribute to "wallet beneficiary"
    let info = mock_info(MOCK_CONTRACT_ADDR, &[]);
    let res = execute(
        deps.as_mut(),
        mock_env(),
        info,
        ExecuteMsg::DistributeToBeneficiary { id: CHARITY_ID },
    )
    .unwrap();
    assert_eq!(res.messages.len(), 0);
}<|MERGE_RESOLUTION|>--- conflicted
+++ resolved
@@ -935,11 +935,7 @@
 fn test_copycat_strategies() {
     let TEST_ENDOWMENT_ID = 2_u32;
 
-<<<<<<< HEAD
-    let (mut deps, env, _acct_contract, _endow_details) = create_endowment();
-=======
     let (mut deps, env, _acct_contract, endow_details) = create_endowment();
->>>>>>> 468d9b83
 
     // Create one more endowment for tests
     let profile: Profile = Profile {
@@ -972,12 +968,7 @@
     let create_endowment_msg = CreateEndowmentMsg {
         owner: CHARITY_ADDR.to_string(),
         withdraw_before_maturity: false,
-<<<<<<< HEAD
         maturity_time: Some(1000_u64),
-=======
-        maturity_time: None,
-        maturity_height: None,
->>>>>>> 468d9b83
         profile: profile,
         cw4_members: vec![],
         kyc_donors_only: true,
@@ -985,7 +976,6 @@
             percentage: Decimal::percent(10),
         },
         cw3_max_voting_period: 60,
-<<<<<<< HEAD
         whitelisted_beneficiaries: vec![],
         whitelisted_contributors: vec![],
         split_max: Decimal::one(),
@@ -996,8 +986,6 @@
         deposit_fee: None,
         aum_fee: None,
         dao: None,
-=======
->>>>>>> 468d9b83
         proposal_link: None,
     };
     let info = mock_info(CHARITY_ADDR, &coins(100000, "earth"));
