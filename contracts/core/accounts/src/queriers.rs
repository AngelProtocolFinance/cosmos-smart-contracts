use cosmwasm_std::{Addr, Deps, StdResult, Uint128};

use crate::state::{read_endowments, Endowment, CONFIG, ENDOWMENTS, STATES};
use angel_core::responses::accounts::*;
use angel_core::structs::{
    AccountType, EndowmentBalanceResponse, EndowmentEntry, EndowmentType, Tier,
};
use angel_core::utils::vault_endowment_balance;
use cw_asset::AssetInfo;

pub fn query_config(deps: Deps) -> StdResult<ConfigResponse> {
    let config = CONFIG.load(deps.storage)?;

    Ok(ConfigResponse {
        owner: config.owner.to_string(),
        registrar_contract: config.registrar_contract.to_string(),
        settings_controller: config.settings_controller,
        next_account_id: config.next_account_id,
        max_general_category_id: config.max_general_category_id,
    })
}

pub fn query_state(deps: Deps, id: u32) -> StdResult<StateResponse> {
    let state = STATES.load(deps.storage, id)?;

    Ok(StateResponse {
        donations_received: state.donations_received,
        balances: state.balances,
        closing_endowment: state.closing_endowment,
        closing_beneficiary: state.closing_beneficiary,
    })
}

pub fn query_endowment_balance(deps: Deps, id: u32) -> StdResult<EndowmentBalanceResponse> {
    let endowment = ENDOWMENTS.load(deps.storage, id)?;
    let state = STATES.load(deps.storage, id)?;

    // setup the basic response object w/ account's balances locked & liquid (held by this contract)
    let tokens_on_hand = state.balances;

    // process all one-off vaults
    let mut oneoff_locked = vec![];
    for vault in endowment.oneoff_vaults.locked.into_iter() {
        let vault_bal = vault_endowment_balance(deps, vault.clone().to_string(), id);
        oneoff_locked.push((vault.to_string(), vault_bal));
    }
    let mut oneoff_liquid = vec![];
    for vault in endowment.oneoff_vaults.liquid.into_iter() {
        let vault_bal = vault_endowment_balance(deps, vault.clone().to_string(), id);
        oneoff_liquid.push((vault.to_string(), vault_bal));
    }
    let mut strategies_locked = vec![];

    // process all strategies vaults
    for strat in endowment.strategies.locked.iter() {
        let vault_bal = vault_endowment_balance(deps, strat.vault.clone(), id);
        strategies_locked.push((strat.vault.to_string(), vault_bal));
    }
    let mut strategies_liquid = vec![];
    for strat in endowment.strategies.liquid.iter() {
        let vault_bal = vault_endowment_balance(deps, strat.vault.clone(), id);
        strategies_liquid.push((strat.vault.to_string(), vault_bal));
    }

    Ok(EndowmentBalanceResponse {
        tokens_on_hand,
        oneoff_locked,
        oneoff_liquid,
        strategies_locked,
        strategies_liquid,
    })
}

pub fn query_token_amount(
    deps: Deps,
    id: u32,
    asset_info: AssetInfo,
    acct_type: AccountType,
) -> StdResult<Uint128> {
    let _endowment = ENDOWMENTS.load(deps.storage, id)?;
    let state = STATES.load(deps.storage, id)?;
    let balance: Uint128 = match (asset_info, acct_type) {
        (AssetInfo::Native(denom), AccountType::Liquid) => {
            state.balances.liquid.get_denom_amount(denom).amount
        }
        (AssetInfo::Native(denom), AccountType::Locked) => {
            state.balances.locked.get_denom_amount(denom).amount
        }
        (AssetInfo::Cw20(addr), AccountType::Liquid) => {
            state.balances.liquid.get_token_amount(addr).amount
        }
        (AssetInfo::Cw20(addr), AccountType::Locked) => {
            state.balances.locked.get_token_amount(addr).amount
        }
        (AssetInfo::Cw1155(_, _), _) => unimplemented!(),
    };
    Ok(balance)
}

pub fn query_endowment_list(
    deps: Deps,
    name: Option<Option<String>>,
    owner: Option<String>,
    status: Option<String>, // EndowmentStatus
    tier: Option<Option<String>>,
    endow_type: Option<String>, // EndowmentType
    proposal_link: Option<u64>,
) -> StdResult<EndowmentListResponse> {
    let endowments: Vec<(u32, Endowment)> = read_endowments(deps.storage)?;
    let entries: Vec<EndowmentEntry> = endowments
        .iter()
        .map(|(i, e)| EndowmentEntry {
            id: *i,
            owner: e.owner.to_string(),
            status: e.status.clone(),
            endow_type: e.profile.endow_type.clone(),
            name: Some(e.profile.name.clone()),
            logo: e.profile.logo.clone(),
            image: e.profile.image.clone(),
            tier: match e.profile.tier.unwrap() {
                1 => Some(Tier::Level1),
                2 => Some(Tier::Level2),
                3 => Some(Tier::Level3),
                _ => None,
            },
            categories: e.profile.categories.clone(),
<<<<<<< HEAD
            address: Addr::unchecked("endowment"),
            un_sdg: None,
=======
            proposal_link: e.proposal_link.clone(),
>>>>>>> a8cabc0b
        })
        .collect();
    let entries = match name {
        Some(nm) => entries
            .into_iter()
            .filter(|e| e.name == nm)
            .collect::<Vec<EndowmentEntry>>(),
        None => entries,
    };
    let entries = match proposal_link {
        Some(proposal_id) => entries
            .into_iter()
            .filter(|e| e.proposal_link == Some(proposal_id))
            .collect::<Vec<EndowmentEntry>>(),
        None => entries,
    };
    let entries = match owner {
        Some(owner) => entries
            .into_iter()
            .filter(|e| e.owner == owner)
            .collect::<Vec<EndowmentEntry>>(),
        None => entries,
    };
    let entries = match status {
        Some(status) => entries
            .into_iter()
            .filter(|e| e.status.to_string() == status)
            .collect::<Vec<EndowmentEntry>>(),
        None => entries,
    };
    let entries = match tier {
        Some(tier) => {
            let tier = tier.and_then(|v| match v.as_str() {
                "1" => Some(Tier::Level1),
                "2" => Some(Tier::Level2),
                "3" => Some(Tier::Level3),
                _ => unimplemented!(),
            });
            entries
                .into_iter()
                .filter(|e| e.tier == tier)
                .collect::<Vec<EndowmentEntry>>()
        }
        None => entries,
    };
    let entries = match endow_type {
        Some(endow_type) => {
            let end_ty = match endow_type.as_str() {
                "charity" => EndowmentType::Charity,
                "normal" => EndowmentType::Normal,
                _ => unimplemented!(),
            };
            entries
                .into_iter()
                .filter(|e| e.endow_type == end_ty)
                .collect::<Vec<EndowmentEntry>>()
        }
        None => entries,
    };
    Ok(EndowmentListResponse {
        endowments: entries,
    })
}

pub fn query_endowment_details(deps: Deps, id: u32) -> StdResult<EndowmentDetailsResponse> {
    // this fails if no account is found
    let endowment = ENDOWMENTS.load(deps.storage, id)?;
    Ok(EndowmentDetailsResponse {
        owner: endowment.owner,
        status: endowment.status,
        endow_type: endowment.profile.endow_type,
        withdraw_before_maturity: endowment.withdraw_before_maturity,
        maturity_time: endowment.maturity_time,
        strategies: endowment.strategies,
        oneoff_vaults: endowment.oneoff_vaults,
        rebalance: endowment.rebalance,
        donation_match_contract: endowment
            .donation_match_contract
            .map(|addr| addr.to_string())
            .unwrap_or_else(|| "".to_string()),
        kyc_donors_only: endowment.kyc_donors_only,
        maturity_whitelist: endowment
            .maturity_whitelist
            .iter()
            .map(|v| v.to_string())
            .collect::<Vec<String>>(),
        deposit_approved: endowment.deposit_approved,
        withdraw_approved: endowment.withdraw_approved,
        pending_redemptions: endowment.pending_redemptions,
        dao: None,
        dao_token: None,
        name: "test-endowment".to_string(),
        description: "test endowment desc".to_string(),
    })
}

pub fn query_profile(deps: Deps, id: u32) -> StdResult<ProfileResponse> {
    let profile = ENDOWMENTS.load(deps.storage, id)?.profile;
    Ok(ProfileResponse {
        name: profile.name,
        overview: profile.overview,
        categories: profile.categories,
        tier: profile.tier,
        logo: profile.logo,
        image: profile.image,
        url: profile.url,
        registration_number: profile.registration_number,
        country_of_origin: profile.country_of_origin,
        street_address: profile.street_address,
        contact_email: profile.contact_email,
        social_media_urls: profile.social_media_urls,
        number_of_employees: profile.number_of_employees,
        average_annual_budget: profile.average_annual_budget,
        annual_revenue: profile.annual_revenue,
        charity_navigator_rating: profile.charity_navigator_rating,
        endowment_type: profile.endow_type,
    })
}<|MERGE_RESOLUTION|>--- conflicted
+++ resolved
@@ -124,12 +124,9 @@
                 _ => None,
             },
             categories: e.profile.categories.clone(),
-<<<<<<< HEAD
             address: Addr::unchecked("endowment"),
             un_sdg: None,
-=======
             proposal_link: e.proposal_link.clone(),
->>>>>>> a8cabc0b
         })
         .collect();
     let entries = match name {
