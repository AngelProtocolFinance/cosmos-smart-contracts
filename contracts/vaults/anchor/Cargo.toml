[package]
name = "anchor"
version = "1.6.0"
authors = ["Angel Ventures LLC"]
edition = "2018"

exclude = [
    # Those files are rust-optimizer artifacts. You might want to commit them for convenience but they should not be part of the source code publication.
    "contract.wasm",
    "hash.txt",
]

# See more keys and their definitions at https://doc.rust-lang.org/cargo/reference/manifest.html

[lib]
crate-type = ["cdylib", "rlib"]

[features]
# for more explicit tests, cargo test --features=backtraces
backtraces = ["cosmwasm-std/backtraces"]

[dependencies]
angel-core = { path = "../../../packages/angel_core" }
cosmwasm-std = "1.0.0"
<<<<<<< HEAD
cosmwasm-storage = "1.0.0"
cw-controllers = "0.13.2"
cw-storage-plus = { version = "0.13.2", features = ["iterator"] }
cw2 = "0.13.2"
cw20 = "0.13.2"
cw20-base = { version = "0.13.2", features = ["library"] }
schemars = "0.8.10"
serde = "1.0.137"
thiserror = "1.0.24"
=======
cosmwasm-storage = { version = "1.0.0", features = ["iterator"] }
cw-controllers = "0.13.4"
cw-storage-plus = { version = "0.13.4", features = ["iterator"] }
cw2 = "0.13.4"
cw20 = "0.13.4"
cw20-base = { version = "0.13.4", features = ["library"] }
schemars = "0.8.1"
serde = { version = "1.0.130", default-features = false, features = ["derive"] }
# serde_json is just for the example, not required in general
serde_json = "1.0.68"
thiserror = "1.0.24"

[dev-dependencies]
cosmwasm-schema = "1.0.0"
cw-multi-test = "0.13.4"
terraswap = "2.4.0"
cosmwasm-storage = "1.0.0"
>>>>>>> df1c4152
<|MERGE_RESOLUTION|>--- conflicted
+++ resolved
@@ -22,32 +22,20 @@
 [dependencies]
 angel-core = { path = "../../../packages/angel_core" }
 cosmwasm-std = "1.0.0"
-<<<<<<< HEAD
 cosmwasm-storage = "1.0.0"
-cw-controllers = "0.13.2"
-cw-storage-plus = { version = "0.13.2", features = ["iterator"] }
-cw2 = "0.13.2"
-cw20 = "0.13.2"
-cw20-base = { version = "0.13.2", features = ["library"] }
-schemars = "0.8.10"
-serde = "1.0.137"
-thiserror = "1.0.24"
-=======
-cosmwasm-storage = { version = "1.0.0", features = ["iterator"] }
 cw-controllers = "0.13.4"
 cw-storage-plus = { version = "0.13.4", features = ["iterator"] }
 cw2 = "0.13.4"
 cw20 = "0.13.4"
 cw20-base = { version = "0.13.4", features = ["library"] }
-schemars = "0.8.1"
-serde = { version = "1.0.130", default-features = false, features = ["derive"] }
 # serde_json is just for the example, not required in general
 serde_json = "1.0.68"
 thiserror = "1.0.24"
 
+schemars = "0.8.10"
+serde = "1.0.137"
+
 [dev-dependencies]
 cosmwasm-schema = "1.0.0"
 cw-multi-test = "0.13.4"
-terraswap = "2.4.0"
-cosmwasm-storage = "1.0.0"
->>>>>>> df1c4152
+terraswap = "2.6.0"