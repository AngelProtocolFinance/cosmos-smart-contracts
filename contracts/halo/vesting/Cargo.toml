--- conflicted
+++ resolved
@@ -13,24 +13,12 @@
 library = []
 
 [dependencies]
-<<<<<<< HEAD
-cw20 = "0.13.2" 
+halo-token = { path = "../../../packages/halo_token" }
+
 cosmwasm-std = "1.0.0"
 cosmwasm-storage = "1.0.0"
-cw-storage-plus = "0.13.2"
+cw-storage-plus = "0.13.4"
 schemars = "0.8.10"
 serde = "1.0.137"
-halo-token = { path = "../../../packages/halo_token" }
 cosmwasm-schema = "1.0.0"
-=======
-cw20 = "0.13.4"
-cosmwasm-std = { version = "1.0.0", features = ["iterator"] }
-cosmwasm-storage = { version = "1.0.0", features = ["iterator"] }
-cw-storage-plus = "0.13.4"
-schemars = "0.8.1"
-serde = { version = "1.0.125", default-features = false, features = ["derive"] }
-halo-token = { path = "../../../packages/halo_token" }
-
-[dev-dependencies]
-cosmwasm-schema = { version = "1.0.0", default-features = false  }
->>>>>>> df1c4152
+cw20 = "0.13.4"