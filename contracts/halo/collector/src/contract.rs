#[cfg(not(feature = "library"))]
use crate::state::{read_config, store_config, Config};
use cosmwasm_std::{
    attr, entry_point, to_binary, Binary, Coin, CosmosMsg, Decimal, Deps, DepsMut, Env,
    MessageInfo, Reply, Response, StdError, StdResult, SubMsg, WasmMsg,
};
use cw20::Cw20ExecuteMsg;
use halo_token::collector::{ConfigResponse, ExecuteMsg, InstantiateMsg, MigrateMsg, QueryMsg};
use terraswap::asset::{Asset, AssetInfo, PairInfo};
use terraswap::pair::ExecuteMsg as TerraswapExecuteMsg;
use terraswap::querier::{query_balance, query_pair_info, query_token_balance};

#[cfg_attr(not(feature = "library"), entry_point)]
pub fn instantiate(
    deps: DepsMut,
    _env: Env,
    info: MessageInfo,
    msg: InstantiateMsg,
) -> StdResult<Response> {
    if msg.reward_factor > Decimal::one() {
        return Err(StdError::generic_err("Invalid reward factor input given"));
    }

    store_config(
        deps.storage,
        &Config {
            owner: info.sender,
            gov_contract: deps.api.addr_validate(&msg.gov_contract)?,
            swap_factory: deps.api.addr_validate(&msg.swap_factory)?,
            halo_token: deps.api.addr_validate(&msg.halo_token)?,
            distributor_contract: deps.api.addr_validate(&msg.distributor_contract)?,
            reward_factor: msg.reward_factor,
        },
    )?;

    Ok(Response::default())
}

#[cfg_attr(not(feature = "library"), entry_point)]
pub fn execute(deps: DepsMut, env: Env, info: MessageInfo, msg: ExecuteMsg) -> StdResult<Response> {
    match msg {
        ExecuteMsg::UpdateConfig {
            reward_factor,
            gov_contract,
            swap_factory,
        } => update_config(deps, info, reward_factor, gov_contract, swap_factory),
        ExecuteMsg::Sweep { denom } => sweep(deps, env, denom),
    }
}

pub fn update_config(
    deps: DepsMut,
    info: MessageInfo,
    reward_factor: Option<Decimal>,
    gov_contract: Option<String>,
    swap_factory: Option<String>,
) -> StdResult<Response> {
    let mut config: Config = read_config(deps.storage)?;
    if info.sender != config.gov_contract && info.sender != config.owner {
        return Err(StdError::generic_err("unauthorized"));
    }

    if let Some(reward_factor) = reward_factor {
        if reward_factor > Decimal::one() {
            return Err(StdError::generic_err("Invalid reward factor input given"));
        }
        config.reward_factor = reward_factor;
    }

    if let Some(gov_contract) = gov_contract {
        config.gov_contract = deps.api.addr_validate(&gov_contract)?;
    }

    if let Some(swap_factory) = swap_factory {
        config.swap_factory = deps.api.addr_validate(&swap_factory)?;
    }

    store_config(deps.storage, &config)?;
    Ok(Response::default())
}

const SWEEP_REPLY_ID: u64 = 1;

/// Sweep
/// Anyone can execute sweep function to swap
/// asset token => HALO token and distribute
/// result HALO token to gov contract
pub fn sweep(deps: DepsMut, env: Env, denom: String) -> StdResult<Response> {
    let config: Config = read_config(deps.storage)?;

    let pair_info: PairInfo = query_pair_info(
        &deps.querier,
        config.swap_factory,
        &[
            AssetInfo::NativeToken {
                denom: denom.to_string(),
            },
            AssetInfo::Token {
                contract_addr: config.halo_token.to_string(),
            },
        ],
    )?;

    let amount = query_balance(&deps.querier, env.contract.address, denom.to_string())?;
    println!("amount: {}", amount);
    let swap_asset = Asset {
        info: AssetInfo::NativeToken {
            denom: denom.to_string(),
        },
        amount,
    };

<<<<<<< HEAD
=======
    // deduct tax first
    let amount = swap_asset.amount;
>>>>>>> df1c4152
    Ok(Response::new()
        .add_submessage(SubMsg::reply_on_success(
            CosmosMsg::Wasm(WasmMsg::Execute {
                contract_addr: pair_info.contract_addr,
                msg: to_binary(&TerraswapExecuteMsg::Swap {
                    offer_asset: Asset {
                        amount,
                        ..swap_asset
                    },
                    max_spread: None,
                    belief_price: None,
                    to: None,
                })?,
                funds: vec![Coin {
                    denom: denom.to_string(),
                    amount,
                }],
            }),
            SWEEP_REPLY_ID,
        ))
        .add_attributes(vec![
            attr("action", "sweep"),
            attr(
                "collected_rewards",
                format!("{:?}{:?}", amount.to_string(), denom),
            ),
        ]))
}

#[cfg_attr(not(feature = "library"), entry_point)]
pub fn reply(deps: DepsMut, env: Env, msg: Reply) -> StdResult<Response> {
    if msg.id == SWEEP_REPLY_ID {
        // send tokens on successful callback
        return distribute(deps, env);
    }

    Err(StdError::generic_err("not supported reply"))
}

// Only contract itself can execute distribute function
pub fn distribute(deps: DepsMut, env: Env) -> StdResult<Response> {
    let config: Config = read_config(deps.storage)?;
    let amount = query_token_balance(
        &deps.querier,
        config.halo_token.clone(),
        env.contract.address,
    )?;

    let distribute_amount = amount * config.reward_factor;
    let left_amount = amount.checked_sub(distribute_amount)?;

    let mut messages: Vec<CosmosMsg> = vec![];

    if !distribute_amount.is_zero() {
        messages.push(CosmosMsg::Wasm(WasmMsg::Execute {
            contract_addr: config.halo_token.to_string(),
            msg: to_binary(&Cw20ExecuteMsg::Transfer {
                recipient: config.gov_contract.to_string(),
                amount: distribute_amount,
            })?,
            funds: vec![],
        }));
    }

    if !left_amount.is_zero() {
        messages.push(CosmosMsg::Wasm(WasmMsg::Execute {
            contract_addr: config.halo_token.to_string(),
            msg: to_binary(&Cw20ExecuteMsg::Transfer {
                recipient: config.distributor_contract.to_string(),
                amount: left_amount,
            })?,
            funds: vec![],
        }));
    }

    Ok(Response::new().add_messages(messages).add_attributes(vec![
        ("action", "distribute"),
        ("distribute_amount", &distribute_amount.to_string()),
        ("distributor_payback_amount", &left_amount.to_string()),
    ]))
}

#[cfg_attr(not(feature = "library"), entry_point)]
pub fn query(deps: Deps, _env: Env, msg: QueryMsg) -> StdResult<Binary> {
    match msg {
        QueryMsg::Config {} => to_binary(&query_config(deps)?),
        QueryMsg::Pair { denom } => to_binary(&query_pair(deps, denom)?),
    }
}

pub fn query_config(deps: Deps) -> StdResult<ConfigResponse> {
    let config = read_config(deps.storage)?;
    let resp = ConfigResponse {
        owner: config.owner.to_string(),
        gov_contract: config.gov_contract.to_string(),
        swap_factory: config.swap_factory.to_string(),
        halo_token: config.halo_token.to_string(),
        distributor_contract: config.distributor_contract.to_string(),
        reward_factor: config.reward_factor,
    };

    Ok(resp)
}

pub fn query_pair(deps: Deps, denom: String) -> StdResult<PairInfo> {
    let config: Config = read_config(deps.storage)?;

    let pair_info: PairInfo = query_pair_info(
        &deps.querier,
        config.swap_factory,
        &[
            AssetInfo::NativeToken { denom },
            AssetInfo::Token {
                contract_addr: config.halo_token.to_string(),
            },
        ],
    )?;

    Ok(pair_info)
}

#[cfg_attr(not(feature = "library"), entry_point)]
pub fn migrate(_deps: DepsMut, _env: Env, _msg: MigrateMsg) -> StdResult<Response> {
    Ok(Response::default())
}<|MERGE_RESOLUTION|>--- conflicted
+++ resolved
@@ -110,11 +110,8 @@
         amount,
     };
 
-<<<<<<< HEAD
-=======
     // deduct tax first
     let amount = swap_asset.amount;
->>>>>>> df1c4152
     Ok(Response::new()
         .add_submessage(SubMsg::reply_on_success(
             CosmosMsg::Wasm(WasmMsg::Execute {
