--- conflicted
+++ resolved
@@ -23,28 +23,17 @@
 backtraces = ["cosmwasm-std/backtraces"]
 
 [dependencies]
-<<<<<<< HEAD
+halo-token = { path = "../../../packages/halo_token" }
+angel-core = { path = "../../../packages/angel_core" }
+
+cosmwasm-std = "1.0.0"
+cosmwasm-storage = "1.0.0"
+cosmwasm-schema = "1.0.0"
+cw-storage-plus = "0.13.4"
+
 cw20 = "0.13.2"
 cw20-base = "0.13.2" 
-cosmwasm-std = "1.0.0"
-cosmwasm-storage = "1.0.0"
-cw-storage-plus = "0.13.2"
 cw-asset = "2.0.0"
-halo-token = { path = "../../../packages/halo_token" }
-angel-core = { path = "../../../packages/angel_core" }
+
 schemars = "0.8.10"
 serde = "1.0.137"
-terraswap = "2.6.0"
-=======
-cw20 = "0.13.4"
-cosmwasm-std = "1.0.0"
-cosmwasm-storage = "1.0.0"
-cw-storage-plus = "0.13.4"
-halo-token = { path = "../../../packages/halo_token" }
-terraswap = "2.4.0"
-schemars = "0.8.1"
-serde = { version = "1.0.125", default-features = false, features = ["derive"] }
-
-[dev-dependencies]
->>>>>>> df1c4152
-cosmwasm-schema = "1.0.0"