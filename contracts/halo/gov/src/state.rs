use angel_core::utils::{calc_range_end, calc_range_start};
use cosmwasm_std::{Addr, Binary, Decimal, Deps, StdResult, Storage, Uint128};
use cw_controllers::Claims;
use cw_storage_plus::{Bound, Item, Map};
use cw_utils::Duration;
use halo_token::common::OrderBy;
use halo_token::gov::{PollStatus, VoterInfo};
use schemars::JsonSchema;
use serde::{Deserialize, Serialize};
use std::cmp::Ordering;

pub const CLAIMS: Claims = Claims::new("claims");

#[derive(Serialize, Deserialize, Clone, Debug, PartialEq, JsonSchema)]
pub struct Config {
    pub owner: Addr,
    pub halo_token: Addr,
    pub quorum: Decimal,
    pub threshold: Decimal,
    pub voting_period: u64,
    pub timelock_period: u64,
    pub proposal_deposit: Uint128,
    pub snapshot_period: u64,
    pub registrar_contract: Addr,
    /// This is the unbonding period of HALO tokens
    /// We need this to only allow claims to be redeemed after this period
    pub unbonding_period: Duration,
    /// Contract that holds HALO Claims while they are maturing
    pub gov_hodler: Addr,
}

#[derive(Serialize, Deserialize, Clone, Debug, PartialEq, JsonSchema)]
pub struct State {
    pub poll_count: u64,
    pub total_share: Uint128,
    pub total_deposit: Uint128,
}

#[derive(Default, Serialize, Deserialize, Clone, Debug, PartialEq, JsonSchema)]
pub struct TokenManager {
    pub share: Uint128,                        // total staked balance
    pub locked_balance: Vec<(u64, VoterInfo)>, // maps poll_id to weight voted
}

#[derive(Serialize, Deserialize, Clone, Debug, PartialEq, JsonSchema)]
pub struct Poll {
    pub id: u64,
    pub creator: Addr,
    pub status: PollStatus,
    pub yes_votes: Uint128,
    pub no_votes: Uint128,
    pub end_height: u64,
    pub title: String,
    pub description: String,
    pub link: Option<String>,
    pub proposal_type: Option<String>,
    pub execute_data: Option<Vec<ExecuteData>>,
    pub deposit_amount: Uint128,
    /// Total balance at the end poll
    pub total_balance_at_end_poll: Option<Uint128>,
    pub staked_amount: Option<Uint128>,
}

#[derive(Serialize, Deserialize, Clone, Debug, JsonSchema)]
pub struct ExecuteData {
    pub order: u64,
    pub contract: Addr,
    pub msg: Binary,
    pub funding_goal: Option<Uint128>,
    pub fund_rotation: Option<u64>,
    pub split_to_liquid: Option<Decimal>,
    pub treasury_tax_rate: Option<Decimal>,
}
impl Eq for ExecuteData {}

impl Ord for ExecuteData {
    fn cmp(&self, other: &Self) -> Ordering {
        self.order.cmp(&other.order)
    }
}

impl PartialOrd for ExecuteData {
    fn partial_cmp(&self, other: &Self) -> Option<Ordering> {
        Some(self.cmp(other))
    }
}

impl PartialEq for ExecuteData {
    fn eq(&self, other: &Self) -> bool {
        self.order == other.order
    }
}

// "Config" storage item
pub const CONFIG: Item<Config> = Item::new("config");

pub fn read_config(storage: &dyn Storage) -> StdResult<Config> {
    CONFIG.load(storage)
}

pub fn store_config(storage: &mut dyn Storage, config: &Config) -> StdResult<()> {
    CONFIG.save(storage, config)
}

// "state" storage item
pub const STATE: Item<State> = Item::new("state");
pub fn store_state(storage: &mut dyn Storage, data: &State) -> StdResult<()> {
    STATE.save(storage, data)
}

pub fn read_state(storage: &dyn Storage) -> StdResult<State> {
    STATE.load(storage)
}

// "tmp_poll_id" storage item
pub const TMP_POLL_ID: Item<u64> = Item::new("tmp_poll_id");
pub fn store_tmp_poll_id(storage: &mut dyn Storage, tmp_poll_id: u64) -> StdResult<()> {
    TMP_POLL_ID.save(storage, &tmp_poll_id)
}

pub fn read_tmp_poll_id(storage: &dyn Storage) -> StdResult<u64> {
    TMP_POLL_ID.load(storage)
}

// "poll" storage map.
pub const POLL: Map<&[u8], Poll> = Map::new("poll");
pub fn store_poll(storage: &mut dyn Storage, poll_id: &[u8], poll: &Poll) -> StdResult<()> {
    POLL.save(storage, poll_id, poll)
}

pub fn read_poll(storage: &dyn Storage, poll_id: &[u8]) -> StdResult<Poll> {
    POLL.load(storage, poll_id)
}

// "poll_indexer_store" storage map
pub const POLL_INDEXER_STORE: Map<(&str, &[u8]), bool> = Map::new("poll_indexer_store");
pub fn store_poll_indexer(
    storage: &mut dyn Storage,
    status: &PollStatus,
    poll_id: u64,
    data: &bool,
) -> StdResult<()> {
    POLL_INDEXER_STORE.save(
        storage,
        (status.to_string().as_str(), &poll_id.to_be_bytes()),
        data,
    )
}

pub fn remove_poll_indexer(storage: &mut dyn Storage, status: &PollStatus, poll_id: u64) {
    POLL_INDEXER_STORE.remove(
        storage,
        (status.to_string().as_str(), &poll_id.to_be_bytes()),
    )
}

// "poll_voter" storage map.
pub const POLL_VOTER: Map<(&[u8], &[u8]), VoterInfo> = Map::new("poll_voter");
pub fn read_poll_voter(storage: &dyn Storage, poll_id: u64, user: Addr) -> StdResult<VoterInfo> {
    POLL_VOTER.load(storage, (&poll_id.to_be_bytes(), user.as_bytes()))
}

pub fn store_poll_voter(
    storage: &mut dyn Storage,
    poll_id: u64,
    user: Addr,
    data: &VoterInfo,
) -> StdResult<()> {
    POLL_VOTER.save(storage, (&poll_id.to_be_bytes(), user.as_bytes()), data)
}

pub fn remove_poll_voter(storage: &mut dyn Storage, poll_id: u64, user: &Addr) {
    POLL_VOTER.remove(storage, (&poll_id.to_be_bytes(), user.as_bytes()))
}

pub fn read_poll_voters(
    deps: Deps,
    storage: &dyn Storage,
    poll_id: u64,
    start_after: Option<Addr>,
    limit: Option<u32>,
    order_by: Option<OrderBy>,
) -> StdResult<Vec<(Addr, VoterInfo)>> {
    let limit = limit.unwrap_or(DEFAULT_LIMIT).min(MAX_LIMIT) as usize;
    let start = match start_after {
        Some(ref v) => Some(Bound::exclusive(v.as_bytes())),
        None => None,
    };
    let (start, end, order_by) = match order_by {
        Some(OrderBy::Asc) => (start, None, OrderBy::Asc),
        _ => (None, start, OrderBy::Desc),
    };

    let poll_id = &poll_id.to_be_bytes().to_vec()[..];
    let voters = POLL_VOTER.prefix(poll_id);
    voters
        .range(storage, start, end, order_by.into())
        .take(limit)
        .map(|item| {
            let (k, v) = item?;
            Ok((deps.api.addr_validate(&String::from_utf8_lossy(&k))?, v))
        })
        .collect()
}

const MAX_LIMIT: u32 = 30;
const DEFAULT_LIMIT: u32 = 10;
pub fn read_polls(
    storage: &dyn Storage,
    filter: Option<PollStatus>,
    start_after: Option<u64>,
    limit: Option<u32>,
    order_by: Option<OrderBy>,
) -> StdResult<Vec<Poll>> {
    let limit = limit.unwrap_or(DEFAULT_LIMIT).min(MAX_LIMIT) as usize;
    let (start, end, order_by) = match order_by {
        Some(OrderBy::Asc) => (calc_range_start(start_after), None, OrderBy::Asc),
        _ => (None, calc_range_end(start_after), OrderBy::Desc),
    };
    let start = match start {
        Some(ref v) => Some(Bound::exclusive(&v[..])),
        None => None,
    };
    let end = match end {
        Some(ref v) => Some(Bound::inclusive(&v[..])),
        None => None,
    };
    if let Some(status) = filter {
        let status_str = status.to_string();
        let poll_indexer = POLL_INDEXER_STORE.prefix(status_str.as_str());
        poll_indexer
            .range(storage, start, end, order_by.into())
            .take(limit)
            .map(|item| {
                let (k, _) = item?;
                read_poll(storage, &k)
            })
            .collect()
    } else {
        POLL.range(storage, start, end, order_by.into())
            .take(limit)
            .map(|item| {
                let (_, v) = item?;
                Ok(v)
            })
            .collect()
    }
}

// "bank" storage map
pub const BANK: Map<&[u8], TokenManager> = Map::new("bank");
pub fn store_bank(storage: &mut dyn Storage, key: &&[u8], data: &TokenManager) -> StdResult<()> {
    BANK.save(storage, key, data)
}

pub fn read_bank(storage: &dyn Storage, key: &&[u8]) -> StdResult<Option<TokenManager>> {
    BANK.may_load(storage, key)
<<<<<<< HEAD
=======
}

// this will set the first key after the provided key, by appending a 1 byte
fn calc_range_start(start_after: Option<u64>) -> Option<Vec<u8>> {
    start_after.map(|id| {
        let mut v = id.to_be_bytes().to_vec();
        v.push(1);
        v
    })
}

// this will set the first key after the provided key, by appending a 1 byte
fn calc_range_end(start_after: Option<u64>) -> Option<Vec<u8>> {
    start_after.map(|id| id.to_be_bytes().to_vec())
>>>>>>> df1c4152
}<|MERGE_RESOLUTION|>--- conflicted
+++ resolved
@@ -255,8 +255,6 @@
 
 pub fn read_bank(storage: &dyn Storage, key: &&[u8]) -> StdResult<Option<TokenManager>> {
     BANK.may_load(storage, key)
-<<<<<<< HEAD
-=======
 }
 
 // this will set the first key after the provided key, by appending a 1 byte
@@ -271,5 +269,4 @@
 // this will set the first key after the provided key, by appending a 1 byte
 fn calc_range_end(start_after: Option<u64>) -> Option<Vec<u8>> {
     start_after.map(|id| id.to_be_bytes().to_vec())
->>>>>>> df1c4152
 }