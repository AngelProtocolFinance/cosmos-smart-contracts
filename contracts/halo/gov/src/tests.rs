--- conflicted
+++ resolved
@@ -7,13 +7,8 @@
 };
 use cosmwasm_std::testing::{mock_env, mock_info, MOCK_CONTRACT_ADDR};
 use cosmwasm_std::{
-<<<<<<< HEAD
     attr, coins, from_binary, to_binary, Addr, Api, ContractResult, CosmosMsg, Decimal, Deps,
     DepsMut, Env, Reply, Response, StdError, SubMsg, SubMsgResult, Timestamp, Uint128, WasmMsg,
-=======
-    attr, coins, from_binary, to_binary, Addr, Api, CosmosMsg, Decimal, Deps, DepsMut, Env, Reply,
-    Response, StdError, SubMsg, SubMsgResult, Timestamp, Uint128, WasmMsg,
->>>>>>> df1c4152
 };
 use cw20::{Cw20ExecuteMsg, Cw20ReceiveMsg};
 use cw_utils::Duration;
@@ -579,36 +574,20 @@
         response.polls,
         vec![
             PollResponse {
-<<<<<<< HEAD
-                id: 2,
-                creator: "creator".to_string(),
-                status: PollStatus::InProgress,
-                end_height: 20000,
-=======
                 id: 2u64,
                 creator: TEST_CREATOR.to_string(),
                 status: PollStatus::InProgress,
                 end_height: 20000u64,
->>>>>>> df1c4152
                 title: "test2".to_string(),
                 description: "test2".to_string(),
                 link: None,
                 proposal_type: None,
-<<<<<<< HEAD
-                deposit_amount: Uint128::new(10000000000),
-                execute_data: None,
-                yes_votes: Uint128::new(0),
-                no_votes: Uint128::new(0),
-                staked_amount: Some(Uint128::new(0)),
-                total_balance_at_end_poll: None
-=======
                 deposit_amount: Uint128::from(DEFAULT_PROPOSAL_DEPOSIT),
                 execute_data: None,
                 yes_votes: Uint128::zero(),
                 no_votes: Uint128::zero(),
                 staked_amount: Some(Uint128::zero()),
                 total_balance_at_end_poll: None,
->>>>>>> df1c4152
             },
             PollResponse {
                 id: 1u64,
