--- conflicted
+++ resolved
@@ -22,34 +22,19 @@
 backtraces = ["cosmwasm-std/backtraces"]
 
 [dependencies]
-<<<<<<< HEAD
 angel-core = { path = "../../../packages/angel_core", feature=["utils"]}
+halo-token = { path = "../../../packages/halo_token" }
+
 cosmwasm-std = "1.0.0"
 cosmwasm-storage = "1.0.0"
-cw-controllers = "0.13.2"
-cw-storage-plus = "0.13.2"
-cw-utils = "0.13.2"
+cw-controllers = "0.13.4"
+cw-storage-plus = "0.13.4"
+cw-utils = "0.13.4"
+
 cw20 = "0.13.2"
-halo-token = { path = "../../../packages/halo_token" }
 hex = "0.4"
 schemars = "0.8.10"
 serde = "1.0.137"
 terraswap = "2.6.0"
 thiserror = "1.0.24"
-=======
-cw-utils = "0.13.4"
-cw20 = "0.13.4"
-cw-controllers = "0.13.4"
-cosmwasm-std = { version = "1.0.0", features = ["iterator"] }
-cosmwasm-storage = { version = "1.0.0", features = ["iterator"] }
-cw-storage-plus = "0.13.4"
-halo-token = { path = "../../../packages/halo_token" }
-schemars = "0.8.1"
-serde = { version = "1.0.125", default-features = false, features = ["derive"] }
-terraswap = "2.4.0"
-thiserror = "1.0.20"
-hex = "0.4"
-
-[dev-dependencies]
->>>>>>> df1c4152
 cosmwasm-schema = "1.0.0"