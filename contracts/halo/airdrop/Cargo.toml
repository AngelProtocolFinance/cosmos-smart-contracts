--- conflicted
+++ resolved
@@ -22,19 +22,7 @@
 backtraces = ["cosmwasm-std/backtraces"]
 
 [dependencies]
-<<<<<<< HEAD
 angel-core = { path = "../../../packages/angel_core", feature=["utils"]}
-halo-token = { path = "../../../packages/halo_token" }
-cosmwasm-std = "1.0.0"
-cosmwasm-storage = "1.0.0"
-cw-storage-plus = "0.13.2"
-cw20 = "0.13.2"
-hex = "0.4"
-schemars = "0.8.10"
-sha3 = "0.9.1"
-serde = "1.0.137"
-thiserror = "1.0.24"
-=======
 halo-token = { path = "../../../packages/halo_token" }
 cosmwasm-std = "1.0.0"
 cosmwasm-storage = "1.0.0"
@@ -47,5 +35,4 @@
 thiserror = "1.0.20"
 
 [dev-dependencies]
->>>>>>> df1c4152
 cosmwasm-schema = "1.0.0"