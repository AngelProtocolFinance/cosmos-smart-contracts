--- conflicted
+++ resolved
@@ -23,30 +23,19 @@
 
 [dependencies]
 angel-core = { path = "../../../packages/angel_core" }
-<<<<<<< HEAD
-cw-utils = "0.13.2"
-cw2 = "0.13.2"
-cw3 = "0.13.2"
-cw4 = "0.13.2"
-cw-storage-plus = "0.13.2"
-cosmwasm-std = "1.0.0"
-schemars = "0.8.10"
-serde = "1.0.137"
-thiserror = "1.0.24"
-cosmwasm-schema = "1.0.0"
-=======
+
 cw2 = "0.13.4"
 cw3 = "0.13.4"
 cw4 = "0.13.4"
 cw-utils = "0.13.4"
 cw-storage-plus = "0.13.4"
 cosmwasm-std = "1.0.0"
-schemars = "0.8.1"
-serde = { version = "1.0.125", default-features = false, features = ["derive"] }
+schemars = "0.8.10"
+serde = "1.0.137"
 thiserror = "1.0.24"
+cosmwasm-schema = "1.0.0"
 
 [dev-dependencies]
 cosmwasm-schema = "1.0.0"
 cw4-group = "0.13.4"
-cw-multi-test = "0.13.4"
->>>>>>> df1c4152
+cw-multi-test = "0.13.4"