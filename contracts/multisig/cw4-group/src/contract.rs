--- conflicted
+++ resolved
@@ -197,11 +197,7 @@
         .map(|item| {
             let (key, weight) = item?;
             Ok(Member {
-<<<<<<< HEAD
-                addr: key.to_string(),
-=======
                 addr: String::from_utf8(key.as_bytes().to_vec())?,
->>>>>>> df1c4152
                 weight,
             })
         })
