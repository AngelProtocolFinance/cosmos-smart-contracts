--- conflicted
+++ resolved
@@ -1,27 +1,15 @@
-<<<<<<< HEAD
 
 use std::string::String;
 
-use cosmwasm_std::{
-    entry_point, to_binary, Addr, Binary, Deps, DepsMut, Env, MessageInfo, Response, StdResult,
-    Uint128,
-};
-
-use crate::error::ContractError;
-use crate::msg::{
-    CountResponse, ExecuteMsg, InstantiateMsg, MigrateMsg, MyCountResponse, QueryMsg, FundResponse,
-};
-use crate::state::{MyState, State, MY_STATE, STATE, FUNDS}; 
-=======
 use cosmwasm_std::{
     entry_point, Binary, Deps, DepsMut, Env, MessageInfo, Response, StdResult, Uint128,
 };
 use cw20::Balance;
 
 use crate::error::ContractError;
-use crate::msg::{ExecuteMsg, InstantiateMsg, MigrateMsg, QueryMsg};
-use crate::state::{Config, CONFIG};
->>>>>>> 615e8365
+use crate::msg::{ExecuteMsg, InstantiateMsg, MigrateMsg, QueryMsg, FundResponse};
+use crate::state::{Config, CONFIG, FUNDS};
+
 
 // Note, you can use StdResult in some functions where you do not
 // make use of the custom errors
@@ -56,87 +44,13 @@
     _info: MessageInfo,
     msg: ExecuteMsg,
 ) -> Result<Response, ContractError> {
-<<<<<<< HEAD
-    match msg {
-        ExecuteMsg::Increment {} => try_increment(deps, info),
-        ExecuteMsg::Reset { count } => try_reset(deps, info, count),
-    }
-}
-
-pub fn try_increment(deps: DepsMut, info: MessageInfo) -> Result<Response, ContractError> {
-    STATE.update(deps.storage, |mut state| -> Result<_, ContractError> {
-        state.count = state.count.add(Uint128::from(1u128));
-        Ok(state)
-    })?;
-
-    MY_STATE.update(
-        deps.storage,
-        info.sender.as_str().as_bytes(),
-        |state| -> Result<_, ContractError> {
-            match state {
-                None => Ok(MyState {
-                    count: Uint128::from(1u128),
-                }),
-                Some(mut s) => {
-                    s.count += s.count.add(Uint128::from(1u128));
-                    Ok(s)
-                }
-            }
-        },
-    )?;
-
-    Ok(Response::default())
-}
-
-pub fn try_reset(
-    deps: DepsMut,
-    info: MessageInfo,
-    count: Uint128,
-) -> Result<Response, ContractError> {
-    STATE.update(deps.storage, |mut state| -> Result<_, ContractError> {
-        if info.sender != state.owner {
-            return Err(ContractError::Unauthorized {});
-        }
-        state.count = count;
-        Ok(state)
-    })?;
-    Ok(Response::default())
-}
-
-#[entry_point]
-pub fn query(deps: Deps, _env: Env, msg: QueryMsg) -> StdResult<Binary> {
-    match msg {
-        QueryMsg::GetCount {} => to_binary(&query_count(deps)?),
-        QueryMsg::GetMyCount { addr } => to_binary(&my_query_count(deps, addr)?),
-        QueryMsg::GetFund {fund_id} => to_binary(&query_fund(deps, fund_id)?),
-    }
-}
-
-fn query_count(deps: Deps) -> StdResult<CountResponse> {
-    let state = STATE.load(deps.storage)?;
-    Ok(CountResponse { count: state.count })
-}
-
-fn my_query_count(deps: Deps, addr: Addr) -> StdResult<MyCountResponse> {
-    let state = MY_STATE.load(deps.storage, addr.as_str().as_bytes());
-    match state {
-        Err(_) => Ok(MyCountResponse {
-            addr,
-            count: Uint128::from(0u128),
-        }),
-        Ok(r) => Ok(MyCountResponse {
-            addr,
-            count: r.count,
-        }),
-    }
-=======
     match msg {}
 }
 
 #[entry_point]
 pub fn query(_deps: Deps, _env: Env, msg: QueryMsg) -> StdResult<Binary> {
     match msg {}
->>>>>>> 615e8365
+
 }
 
 fn query_fund(deps: Deps, fund_id: String) -> StdResult<FundResponse> {
@@ -170,24 +84,15 @@
         let mut deps = mock_dependencies(&[]);
 
         let msg = InstantiateMsg {
-<<<<<<< HEAD
-            count: Uint128::from(17u128),
-=======
+
             account_ledgers_sc: String::from("some-account-ledgers-sc"),
->>>>>>> 615e8365
+
         };
         let info = mock_info("creator", &coins(1000, "earth"));
 
         // we can just call .unwrap() to assert this was a success
         let res = instantiate(deps.as_mut(), mock_env(), info, msg).unwrap();
         assert_eq!(0, res.messages.len());
-<<<<<<< HEAD
-
-        // it worked, let's query the state
-        let res = query(deps.as_ref(), mock_env(), QueryMsg::GetCount {}).unwrap();
-        let value: CountResponse = from_binary(&res).unwrap();
-        assert_eq!(Uint128::from(17u128), value.count);
-    }
 
     #[test]
     fn increment() {
@@ -242,7 +147,6 @@
         let res = query(deps.as_ref(), mock_env(), QueryMsg::GetCount {}).unwrap();
         let value: CountResponse = from_binary(&res).unwrap();
         assert_eq!(Uint128::from(5u128), value.count);
-=======
->>>>>>> 615e8365
+
     }
 }