use cosmwasm_std::{Addr, Uint128};
use schemars::JsonSchema;
use serde::{Deserialize, Serialize};
<<<<<<< HEAD
=======
//use cosmwasm_std::{Addr, Uint128};
>>>>>>> 615e8365

#[derive(Serialize, Deserialize, Clone, Debug, PartialEq, JsonSchema)]
pub struct InstantiateMsg {
    pub account_ledgers_sc: String,
}

#[derive(Serialize, Deserialize, Clone, Debug, PartialEq, JsonSchema)]
#[serde(rename_all = "snake_case")]
pub enum ExecuteMsg {}

#[derive(Serialize, Deserialize, Clone, Debug, PartialEq, JsonSchema)]
#[serde(rename_all = "snake_case")]
<<<<<<< HEAD
pub enum QueryMsg {
    // GetCount returns the current count as a json-encoded number
    GetCount {},
    GetMyCount { addr: Addr },
    GetFund { fund_id: String },
}

// We define a custom struct for each query response
#[derive(Serialize, Deserialize, Clone, Debug, PartialEq, JsonSchema)]
pub struct CountResponse {
    pub count: Uint128,
}

#[derive(Serialize, Deserialize, Clone, Debug, PartialEq, JsonSchema)]
pub struct MyCountResponse {
    pub addr: Addr,
    pub count: Uint128,
}

#[derive(Serialize, Deserialize, Clone, Debug, PartialEq, JsonSchema)]
pub struct FundResponse {
    pub name: String,
    pub description: String,
    pub members: Vec<String>,
}

#[derive(Serialize, Deserialize, Clone, Debug, PartialEq, JsonSchema)]
=======
pub enum QueryMsg {}

#[derive(Serialize, Deserialize, Clone, Debug, PartialEq, JsonSchema)]
>>>>>>> 615e8365
pub struct MigrateMsg {}<|MERGE_RESOLUTION|>--- conflicted
+++ resolved
@@ -1,10 +1,6 @@
 use cosmwasm_std::{Addr, Uint128};
 use schemars::JsonSchema;
 use serde::{Deserialize, Serialize};
-<<<<<<< HEAD
-=======
-//use cosmwasm_std::{Addr, Uint128};
->>>>>>> 615e8365
 
 #[derive(Serialize, Deserialize, Clone, Debug, PartialEq, JsonSchema)]
 pub struct InstantiateMsg {
@@ -17,24 +13,10 @@
 
 #[derive(Serialize, Deserialize, Clone, Debug, PartialEq, JsonSchema)]
 #[serde(rename_all = "snake_case")]
-<<<<<<< HEAD
+
 pub enum QueryMsg {
-    // GetCount returns the current count as a json-encoded number
-    GetCount {},
-    GetMyCount { addr: Addr },
+    
     GetFund { fund_id: String },
-}
-
-// We define a custom struct for each query response
-#[derive(Serialize, Deserialize, Clone, Debug, PartialEq, JsonSchema)]
-pub struct CountResponse {
-    pub count: Uint128,
-}
-
-#[derive(Serialize, Deserialize, Clone, Debug, PartialEq, JsonSchema)]
-pub struct MyCountResponse {
-    pub addr: Addr,
-    pub count: Uint128,
 }
 
 #[derive(Serialize, Deserialize, Clone, Debug, PartialEq, JsonSchema)]
@@ -44,10 +26,4 @@
     pub members: Vec<String>,
 }
 
-#[derive(Serialize, Deserialize, Clone, Debug, PartialEq, JsonSchema)]
-=======
-pub enum QueryMsg {}
-
-#[derive(Serialize, Deserialize, Clone, Debug, PartialEq, JsonSchema)]
->>>>>>> 615e8365
 pub struct MigrateMsg {}